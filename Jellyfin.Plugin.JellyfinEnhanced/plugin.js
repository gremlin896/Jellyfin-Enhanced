(function() {
    'use strict';

    // --- Plugin Configuration Loading ---
    let pluginConfig = {
        // Jellyfin Enhanced Settings (defaults)
        ClearBookmarksDelay: 3000,
        ToastDuration: 1500,
        HelpPanelAutocloseDelay: 15000,
        AutoskipInterval: 500,
        AutoPauseEnabled: true,
        AutoResumeEnabled: false,
        AutoSkipIntro: false,
        AutoSkipOutro: false,
        RandomButtonEnabled: true,
        RandomIncludeMovies: true,
        RandomIncludeShows: true,
        RandomUnwatchedOnly: false,
        ShowFileSizes: false,
        RemoveContinueWatchingEnabled: false,
<<<<<<< HEAD
        Shortcuts: [],
=======
>>>>>>> 3452cd92
        // Jellyfin Elsewhere Settings (defaults)
        TMDB_API_KEY: '',
        DEFAULT_REGION: 'US', // Default region to show results for
        DEFAULT_PROVIDERS: '', // Default providers to show (empty = show all)
        IGNORE_PROVIDERS: ''
    };

    let pluginVersion = '...'; // This will be replaced by the fetched version

    // Load plugin configuration and version from Jellyfin
    function loadPluginData() {
        const configPromise = ApiClient.getPluginConfiguration('f69e946a-4b3c-4e9a-8f0a-8d7c1b2c4d9b').then(config => {
            if (config) {
                pluginConfig = { ...pluginConfig, ...config };

                if (pluginConfig.Shortcuts && Array.isArray(pluginConfig.Shortcuts)) {
                    const shortcutMap = new Map();
                    for (const shortcut of pluginConfig.Shortcuts) {
                        if (shortcut.Name) {
                            shortcutMap.set(shortcut.Name, shortcut);
                        }
                    }
                    pluginConfig.Shortcuts = Array.from(shortcutMap.values());
                }
                console.log('🪼 Jellyfin Enhanced: Plugin configuration loaded', pluginConfig);
            }
        }).catch(err => {
            console.warn('🪼 Jellyfin Enhanced: Could not load plugin configuration, using defaults', err);
        });

        const versionPromise = ApiClient.ajax({
            type: 'GET',
            url: ApiClient.getUrl('/JellyfinEnhanced/version'),
            dataType: 'text'
        }).then(version => {
            pluginVersion = version;
            console.log('🪼 Jellyfin Enhanced: Plugin version loaded', pluginVersion);
        }).catch(err => {
            console.warn('🪼 Jellyfin Enhanced: Could not load plugin version', err);
        });

        return Promise.all([configPromise, versionPromise]);
    }

    // Wait for ApiClient and load config
    function waitForApiClientAndLoadConfig() {
        if (typeof ApiClient !== 'undefined' && ApiClient.getPluginConfiguration) {
            loadPluginData().then(() => {
                initializeEnhancedScript();
                 // Initialize Jellyfin Elsewhere after a short delay to ensure Enhanced is loaded first
                setTimeout(() => {
                    initializeElsewhereScript();
                }, 1000);
            });
        } else {
            setTimeout(waitForApiClientAndLoadConfig, 200);
        }
    }

    // --- JELLYFIN ENHANCED SCRIPT ---
    function initializeEnhancedScript() {
        // --- Configuration (now using plugin config) ---
        const CONFIG = {
            CLEAR_BOOKMARKS_DELAY: pluginConfig.ClearBookmarksDelay,
            TOAST_DURATION: pluginConfig.ToastDuration,
            HELP_PANEL_AUTOCLOSE_DELAY: pluginConfig.HelpPanelAutocloseDelay,
            AUTOSKIP_INTERVAL: pluginConfig.AutoskipInterval,
        };

        // --- Global variables ---
        let shiftBTimer = null;
        let shiftBTriggered = false; // Flag to prevent multiple triggers of the clear bookmarks action
        let autoSkipInterval = null; // To hold the interval for auto-skipping

        // --- Script metadata ---
        const GITHUB_REPO = 'n00bcodr/Jellyfin-Enhanced';

        // --- Remove Continue Watching Variables ---
        let currentContextItemId = null;
        let isContinueWatchingContext = false;

        /*
         * --------------------------------------------------------------------------------
         * GITHUB RELEASE NOTES
         * --------------------------------------------------------------------------------
         */
        const showReleaseNotesNotification = async () => {
            let release;
            try {
                const response = await fetch(`https://api.github.com/repos/${GITHUB_REPO}/releases/latest`);
                if (!response.ok) throw new Error('Failed to fetch release data');
                release = await response.json();
            } catch (error) {
                console.error('🪼 Jellyfin Enhanced: Failed to fetch release notes:', error);
                toast('❌ Could not load release notes.');
                return;
            }

            const notificationId = 'jellyfin-release-notes-notification';
            const existing = document.getElementById(notificationId);
            if (existing) existing.remove();

            const notification = document.createElement('div');
            notification.id = notificationId;

            const getJellyfinThemeVariable = (variableName, defaultValue) => {
                const rootStyle = getComputedStyle(document.documentElement);
                const value = rootStyle.getPropertyValue(variableName).trim();
                return value || defaultValue;
            };

            const isJellyfishThemeActive = getJellyfinThemeVariable('--theme-updated-on', '') !== '' || getJellyfinThemeVariable('--theme-name', '').toLowerCase().includes('jellyfish');

            let panelBg, panelBorder, panelBlur, textColor;

            if (isJellyfishThemeActive) {
                panelBg = getJellyfinThemeVariable('--primary-background-transparent', 'rgba(0,0,0,0.95)');
                panelBorder = `1px solid ${getJellyfinThemeVariable('--primary-accent-color', 'rgba(255,255,255,0.1)')}`;
                textColor = getJellyfinThemeVariable('--text-color', '#fff');
            } else {
                panelBg = 'linear-gradient(135deg, rgba(0,0,0,0.95), rgba(20,20,20,0.95))';
                panelBorder = '1px solid rgba(255,255,255,0.1)';
                textColor = '#fff';
            }

            // Styles for the notification panel
            Object.assign(notification.style, {
                position: 'fixed',
                top: '20px',
                right: '20px',
                background: panelBg,
                color: textColor,
                padding: '20px',
                borderRadius: '12px',
                zIndex: 999999,
                fontSize: '14px',
                fontWeight: '500',
                boxShadow: '0 8px 32px rgba(0,0,0,0.4)',
                backdropFilter: `blur(50px)`,
                border: panelBorder,
                maxWidth: '400px',
                transform: 'translateX(100%)',
                transition: 'transform 0.3s ease-out',
                fontFamily: 'inherit'
            });

            const markdownToHtml = (text) => {
                if (!text) return '';
                return text
                    // Links: [text](url)
                    .replace(/\[([^\]]+)\]\(([^)]+)\)/g, '<a href="$2" target="_blank" style="color: var(--primary-accent-color, #00a4dc); text-decoration: none;">$1</a>')
                    // Newlines
                    .replace(/\n/g, '<br>');
            };


            const releaseNotes = release.body ?
                (release.body.length > 1500 ? release.body.substring(0, 200) + '...' : release.body) :
                'No release notes available.';

            // HTML content for the notification
            notification.innerHTML = `
                <div style="display: flex; align-items: center; gap: 12px; margin-bottom: 12px;">
                    <div style="width: 40px; height: 40px; background: #3e74f2bd; border-radius: 50%; display: flex; align-items: center; justify-content: center; font-size: 18px;">📋</div>
                    <div>
                        <div style="font-weight: 600; font-size: 16px; color: #779aeadc;">Latest Release Notes</div>
                        <div style="font-size: 12px; color: rgba(255,255,255,0.7);">${release.tag_name}</div>
                    </div>
                </div>
                <div style="margin-bottom: 17px; font-size: 13px; color: rgba(255,255,255,0.8); line-height: 1.4; max-height: 200px; overflow-y: auto;">
                    ${markdownToHtml(releaseNotes)}
                </div>
                <div style="display: flex; gap: 8px; flex-wrap: wrap;">
                    <a href="${release.html_url}" target="_blank" style="background: #3e74f2bd; border: 1px solid #779aeadc; color: white; text-decoration: none; padding: 8px 12px; border-radius: 6px; font-size: 12px; font-weight: 500;">View on GitHub</a>
                    <button onclick="this.parentElement.parentElement.remove()" style="background: #f25151b5; border: 1px solid #f2515133; color: white; padding: 8px 12px; border-radius: 6px; font-size: 12px; font-family: inherit; font-weight: 500; cursor: pointer;">✕ Close</button>
                </div>
            `;

            document.body.appendChild(notification);
            setTimeout(() => { notification.style.transform = 'translateX(0)'; }, 10);
        };

        const injectRandomButtonStyles = () => {
            const styleId = 'jellyfin-enhanced-styles';
            if (document.getElementById(styleId)) return;
            const style = document.createElement('style');
            style.id = styleId;
            style.innerHTML = `
                @keyframes dice {
                    0% { transform: rotate(0deg); }
                    10% { transform: rotate(-15deg); }
                    20% { transform: rotate(15deg); }
                    30% { transform: rotate(-15deg); }
                    40% { transform: rotate(15deg); }
                    50% { transform: rotate(-15deg); }
                    60% { transform: rotate(0deg); }
                    100% { transform: rotate(360deg); }
                }
                button#randomItemButton:not(.loading):hover .material-icons {
                    animation: dice 1.5s;
                }
                .layout-desktop #enhancedSettingsBtn {
                    display: none !important;
                }
                .remove-continue-watching-button {
                    transition: all 0.2s ease;
                }
                .remove-continue-watching-button .material-icons {
                    width: 24px;
                    text-align: center;
                    transition: transform 0.2s ease, color 0.2s ease;
                }
                .remove-continue-watching-button:hover .material-icons {
                    transform: scale(1.1);
                    color: #ff6b6b;
                }
                .remove-continue-watching-button:active .material-icons {
                    transform: scale(0.95);
                }
                .remove-continue-watching-button:disabled {
                    opacity: 0.6;
                    cursor: not-allowed;
                }
                .remove-continue-watching-button:disabled .material-icons {
                    transform: none !important;
                }
                .layout-mobile #jellyfin-enhanced-panel {
                    width: 95vw;
                    max-width: 95vw;
                }
                .layout-mobile #jellyfin-enhanced-panel .shortcuts-container {
                    flex-direction: column;
                }
                .layout-mobile #jellyfin-enhanced-panel #settings-content {
                    width: auto !important;
                }
                .layout-mobile #jellyfin-enhanced-panel .panel-main-content {
                    padding: 0 15px;
                }
                .layout-mobile #jellyfin-enhanced-panel .panel-footer {
                    flex-direction: row;
                    gap: 16px;
                }
                .layout-mobile #jellyfin-enhanced-panel .close-helptext {
                    display: none;
                }
                .layout-mobile #jellyfin-enhanced-panel .footer-buttons {
                    flex-direction: column;
                    align-items: flex-end !important;
                    width: 100%;
                    gap: 10px;
                }
                .layout-mobile #jellyfin-enhanced-panel .footer-buttons > * {
                    justify-content: center;
                }
            `;
            document.head.appendChild(style);
        };

        /*
         * --------------------------------------------------------------------------------
         * Add a button to open the panel in Sidebar
         * --------------------------------------------------------------------------------
         */

        // Add plugin menu button to sidebar
        const addPluginMenuButton = () => {
            const observer = new MutationObserver((mutations) => {
                for (const mutation of mutations) {
                    if (mutation.type === 'childList') {
                        const sidebar = document.querySelector('.mainDrawer-scrollContainer');
                        if (sidebar && !sidebar.querySelector('#jellyfinEnhancedMenuButton')) {
                            addMenuButton(sidebar);
                        }
                    }
                }
            });

            observer.observe(document.body, {
                childList: true,
                subtree: true
            });
        };

        // Add menu button to sidebar
        const addMenuButton = (sidebar) => {
            // Check if Plugin Settings section already exists (Homescreen sections creates it)
            let pluginSettingsSection = sidebar.querySelector('.pluginMenuOptions');

            if (!pluginSettingsSection) {
                // Create new Plugin Settings section if it doesn't exist
                pluginSettingsSection = document.createElement('div');
                pluginSettingsSection.className = 'pluginMenuOptions';
                pluginSettingsSection.innerHTML = '<h3 class="sidebarHeader">Plugin Settings</h3>';

                // Find the settings section to insert after
                const settingsSection = sidebar.querySelector('.navMenuOption[href*="settings"]')?.closest('.drawerSection');
                if (settingsSection && settingsSection.nextSibling) {
                    sidebar.insertBefore(pluginSettingsSection, settingsSection.nextSibling);
                } else {
                    sidebar.appendChild(pluginSettingsSection);
                }
            }

            // Check if Jellyfin Enhanced link already exists
            if (!pluginSettingsSection.querySelector('#jellyfinEnhancedSettingsLink')) {
                // Create Jellyfin Enhanced menu item
                const jellyfinEnhancedLink = document.createElement('a');
                jellyfinEnhancedLink.setAttribute('is', 'emby-linkbutton');
                jellyfinEnhancedLink.className = 'lnkMediaFolder navMenuOption emby-button';
                jellyfinEnhancedLink.href = '#';
                jellyfinEnhancedLink.id = 'jellyfinEnhancedSettingsLink';
                jellyfinEnhancedLink.innerHTML = `
                    <span class="material-icons navMenuOptionIcon" aria-hidden="true">tune</span>
                    <span class="sectionName navMenuOptionText">Jellyfin Enhanced</span>
                `;

                // Add click handler for the menu button
                jellyfinEnhancedLink.addEventListener('click', (e) => {
                    e.preventDefault();
                    showEnhancedPanel();
                });

                pluginSettingsSection.appendChild(jellyfinEnhancedLink);
                console.log('🪼 Jellyfin Enhanced: Menu button added to existing Plugin Settings section');
            }
        };

        /*
         * --------------------------------------------------------------------------------
         * HELPER FUNCTIONS & UI
         * - General utility functions used throughout the script.
         * --------------------------------------------------------------------------------
         */

        // Checks if the current page is a video playback page.
        const isVideoPage = () => location.hash.startsWith('#/video');

        // Checks if the current page is an item details page.
        const isDetailsPage = () => location.hash.includes('/details?id=');

        // Finds the main settings button in the video player OSD.
        const settingsBtn = () => document.querySelector('button[title="Settings"],button[aria-label="Settings"]');

        // Opens the player settings menu and executes a callback function.
        const openSettings = (cb) => {
            settingsBtn()?.click();
            setTimeout(cb, 120); // Wait for the menu to animate open
        };

        // Displays a short-lived message (toast notification) at the bottom-right of the screen.
        const toast = (txt, duration = CONFIG.TOAST_DURATION) => {
            const getJellyfinThemeVariable = (variableName, defaultValue) => {
                const rootStyle = getComputedStyle(document.documentElement);
                const value = rootStyle.getPropertyValue(variableName).trim();
                return value ? value : defaultValue;
            };

            const isJellyfishThemeActive = getJellyfinThemeVariable('--theme-updated-on', '') !== '' || getJellyfinThemeVariable('--theme-name', '').toLowerCase().includes('jellyfish');
            let toastBg, toastBlur, toastBorder;

            if (isJellyfishThemeActive) {
                toastBg = getJellyfinThemeVariable('--primary-background-transparent', 'rgba(0,0,0,0.6)');
                toastBlur = getJellyfinThemeVariable('--blur', '15px');
                toastBorder = `1px solid ${getJellyfinThemeVariable('--primary-accent-color', 'rgba(255,255,255,0.1)')}`;
            } else {
                toastBg = 'linear-gradient(135deg, rgba(0,0,0,0.9), rgba(40,40,40,0.9))';
                toastBlur = '15px';
                toastBorder = '1px solid rgba(255,255,255,0.1)';
            }

            const t = document.createElement('div');
            t.className = 'jellyfin-enhanced-toast';
            Object.assign(t.style, {
                position: 'fixed',
                bottom: '20px',
                right: '20px',
                transform: 'translateX(100%)',
                background: toastBg,
                color: '#fff',
                padding: '10px 14px',
                borderRadius: '8px',
                zIndex: 99999,
                fontSize: 'clamp(13px, 2vw, 16px)',
                fontWeight: '500',
                boxShadow: '0 4px 20px rgba(0,0,0,0.3)',
                backdropFilter: `blur(${toastBlur})`,
                border: toastBorder,
                transition: 'transform 0.3s ease-out',
                maxWidth: 'clamp(280px, 80vw, 350px)'
            });
            t.textContent = txt;
            document.body.appendChild(t);
            setTimeout(() => t.style.transform = 'translateX(0)', 10);
            setTimeout(() => {
                t.style.transform = 'translateX(100%)';
                setTimeout(() => t.remove(), 300);
            }, duration);
        };

        /**
         * Converts bytes into a human-readable format (e.g., KB, MB, GB) for item size functionality.
         * @param {number} bytes The size in bytes.
         * @returns {string} The human-readable file size.
         */
        function formatSize(bytes) {
            if (bytes === 0) return '0 Bytes';
            const k = 1024;
            const sizes = ['Bytes', 'KB', 'MB', 'GB', 'TB', 'PB'];
            const i = Math.floor(Math.log(bytes) / Math.log(k));
            const formattedSize = parseFloat((bytes / Math.pow(k, i)).toFixed(2));
            const unit = sizes[i];
            return `${formattedSize} ${unit}`;
        }

        /*
        * --------------------------------------------------------------------------------
        * SETTINGS PERSISTENCE
        * - Saves and loads script settings from localStorage.
        * --------------------------------------------------------------------------------
        */
        const saveSettings = (settings) => {
            try {
                localStorage.setItem('jellyfinEnhancedSettings', JSON.stringify(settings));
            } catch (e) {
                console.error('🪼 Jellyfin Enhanced: Failed to save settings:', e);
            }
        };

        const loadSettings = () => {
            try {
                const settings = JSON.parse(localStorage.getItem('jellyfinEnhancedSettings'));
                // Return saved settings or a default configuration.
                return settings || {
                    autoPauseEnabled: pluginConfig.AutoPauseEnabled,
                    autoResumeEnabled: pluginConfig.AutoResumeEnabled,
                    autoSkipIntro: pluginConfig.AutoSkipIntro,
                    autoSkipOutro: pluginConfig.AutoSkipOutro,
                    selectedStylePresetIndex: 0,
                    selectedFontSizePresetIndex: 2,
                    selectedFontFamilyPresetIndex: 0,
                    randomButtonEnabled: pluginConfig.RandomButtonEnabled,
                    randomIncludeMovies: pluginConfig.RandomIncludeMovies,
                    randomIncludeShows: pluginConfig.RandomIncludeShows,
                    randomUnwatchedOnly: pluginConfig.RandomUnwatchedOnly,
                    showFileSizes: pluginConfig.ShowFileSizes,
                    removeContinueWatchingEnabled: pluginConfig.RemoveContinueWatchingEnabled,
                    lastOpenedTab: 'shortcuts'
                };
            } catch (e) {
                console.error('🪼 Jellyfin Enhanced: Error loading settings:', e);
                // Fallback to default settings on error.
                return {
                    autoPauseEnabled: true,
                    autoResumeEnabled: false,
                    autoSkipIntro: false,
                    autoSkipOutro: false,
                    selectedStylePresetIndex: 0,
                    selectedFontSizePresetIndex: 2,
                    selectedFontFamilyPresetIndex: 0,
                    randomButtonEnabled: true,
                    randomIncludeMovies: true,
                    randomIncludeShows: true,
                    randomUnwatchedOnly: false,
                    showFileSizes: false,
                    removeContinueWatchingEnabled: false,
                    lastOpenedTab: 'shortcuts'
                };
            }
        };

        let currentSettings = loadSettings();

        // Applies the saved subtitle styles when the script loads.
        const applySavedStylesWhenReady = () => {
            const savedStyleIndex = currentSettings.selectedStylePresetIndex ?? 0;
            const savedFontSizeIndex = currentSettings.selectedFontSizePresetIndex ?? 2;
            const savedFontFamilyIndex = currentSettings.selectedFontFamilyPresetIndex ?? 0;

            const stylePreset = subtitlePresets[savedStyleIndex];
            const fontSizePreset = fontSizePresets[savedFontSizeIndex];
            const fontFamilyPreset = fontFamilyPresets[savedFontFamilyIndex];

            if (stylePreset && fontSizePreset && fontFamilyPreset) {
                applySubtitleStyles(
                    stylePreset.textColor,
                    stylePreset.bgColor,
                    fontSizePreset.size,
                    fontFamilyPreset.family
                );
            }
        };

        /*
        * --------------------------------------------------------------------------------
        * REMOVE CONTINUE WATCHING FUNCTIONALITY
        * - Functions for removing items from the Continue Watching section.
        * --------------------------------------------------------------------------------
        */

        // Get the Jellyfin server address from current location
        const getJellyfinServerAddress = () => window.location.origin;

        // Show notifications using Jellyfin's notification system
        const showNotification = (message, type = 'info') => {
            try {
                if (window.Dashboard?.alert) {
                     window.Dashboard.alert(message);
                } else if (window.Emby?.Notifications) {
                    window.Emby.Notifications.show({ title: message, type: type, timeout: 3000 });
                } else {
                    console.log(`🪼 Jellyfin Enhanced: Notification (${type}): ${message}`);
                }
            } catch (e) {
                console.error("🪼 Jellyfin Enhanced: Failed to show notification", e);
                console.log(`🪼 Jellyfin Enhanced: Notification (${type}): ${message}`);
            }
        };

        // Main function to remove item from continue watching
        const removeFromContinueWatching = async (itemId) => {
            const userId = ApiClient.getCurrentUserId();

            if (!userId) {
                console.error("🪼 Jellyfin Enhanced: Remove Continue Watching: User ID not found.");
                showNotification("Please log in to use this feature.", "error");
                return false;
            }

            if (!itemId) {
                console.error("🪼 Jellyfin Enhanced: Remove Continue Watching: No item ID provided.");
                showNotification("No item selected.", "error");
                return false;
            }

            const serverAddress = getJellyfinServerAddress();

            try {
                console.log("🪼 Jellyfin Enhanced: Remove Continue Watching: Attempting to reset user data for item:", itemId);
                const userDataUrl = `${serverAddress}/Users/${userId}/Items/${itemId}/UserData`;
                await ApiClient.ajax({
                    type: 'POST',
                    url: userDataUrl,
                    data: JSON.stringify({ PlaybackPositionTicks: 0 }),
                    headers: { 'Content-Type': 'application/json' }
                });

                console.log("🪼 Jellyfin Enhanced: Remove Continue Watching: Successfully reset user data:", itemId);
                return true;
            } catch (error) {
                console.error("🪼 Jellyfin Enhanced: Remove Continue Watching: API call failed:", error);
                const errorMessage = error.responseJSON?.Message || error.statusText || error.message || 'Unknown error occurred';
                showNotification(`Unable to remove item: ${errorMessage}`, "error");
                return false;
            }
        };

        // Creates the remove button for the action sheet
        const createRemoveButton = (itemId) => {
            const button = document.createElement('button');
            button.setAttribute('is', 'emby-button');
            button.type = 'button';
            button.className = 'listItem listItem-button actionSheetMenuItem emby-button remove-continue-watching-button';
            button.setAttribute('data-id', 'remove-continue-watching');

            button.innerHTML = `
                <span class="actionsheetMenuItemIcon listItemIcon listItemIcon-transparent material-icons" aria-hidden="true">visibility_off</span>
                <div class="listItemBody actionsheetListItemBody">
                    <div class="listItemBodyText actionSheetItemText">Remove</div>
                </div>
            `;

            button.addEventListener('click', async (e) => {
                e.preventDefault();
                e.stopPropagation();
                console.log("🪼 Jellyfin Enhanced: Remove Continue Watching: 'Remove' button clicked. Item ID:", itemId);

                if (!itemId) {
                    showNotification("Could not determine which item to remove.", "error");
                    return;
                }

                const buttonTextElem = button.querySelector('.actionSheetItemText');
                const buttonIconElem = button.querySelector('.material-icons');
                const originalText = buttonTextElem.textContent;
                const originalIcon = buttonIconElem.textContent;

                // Set loading state
                button.disabled = true;
                buttonTextElem.textContent = 'Removing...';
                buttonIconElem.textContent = 'hourglass_empty';

                const success = await removeFromContinueWatching(itemId);

                if (success) {
                    // Close the action sheet first
                    const sheet = document.querySelector('.actionSheet.opened');
                    if (sheet) {
                        const rect = sheet.getBoundingClientRect();
                        const x = rect.left - 10;
                        const y = rect.top - 10;

                        const el = document.elementFromPoint(x, y);
                        if (el) {
                            el.dispatchEvent(new MouseEvent('mousedown', { bubbles: true }));
                            el.dispatchEvent(new MouseEvent('mouseup', { bubbles: true }));
                            el.dispatchEvent(new MouseEvent('click', { bubbles: true }));
                            console.debug("🪼 Jellyfin Enhanced: Simulated outside click to close action sheet.");
                        } else {
                            console.debug("🪼 Jellyfin Enhanced: No element found to click outside.");
                        }
                    } else {
                        console.debug("🪼 Jellyfin Enhanced: No open action sheet found.");
                    }

                    // Show notification after closing
                    showNotification("Item removed from Continue Watching", "success");

                    // Refresh the view
                    setTimeout(() => {
                        try {
                            const currentView = window.Emby?.Page?.currentView;
                            if (currentView && currentView.refresh) {
                                currentView.refresh({ force: true });
                            } else {
                                window.dispatchEvent(new CustomEvent('libraryupdated'));
                            }
                        } catch (refreshError) {
                            console.log("🪼 Jellyfin Enhanced: Could not auto-refresh view:", refreshError);
                            showNotification("Item removed. Please refresh the page to see changes.", "info");
                        }
                    }, 500);

                } else {
                    // Failure: restore button to original state
                    button.disabled = false;
                    buttonTextElem.textContent = originalText;
                    buttonIconElem.textContent = originalIcon;
                }
            });

            return button;
        };

        // Adds the remove button to the action sheet
        const addRemoveButton = () => {
            if (!currentSettings.removeContinueWatchingEnabled || !isContinueWatchingContext) {
                return;
            }

            const actionSheetContent = document.querySelector('.actionSheetContent .actionSheetScroller');
            if (!actionSheetContent || actionSheetContent.querySelector('[data-id="remove-continue-watching"]')) {
                return;
            }

            const itemId = currentContextItemId;
            if (!itemId) {
                console.error("🪼 Jellyfin Enhanced: Remove Continue Watching: Context was correct, but could not get item ID.");
                return;
            }

            // Reset context flags after use to prevent incorrect additions later
            isContinueWatchingContext = false;
            currentContextItemId = null;

            const removeButton = createRemoveButton(itemId);

            let insertionPoint = actionSheetContent.querySelector('[data-id="playallfromhere"]');
            if (!insertionPoint) {
                insertionPoint = actionSheetContent.querySelector('[data-id="resume"]') || actionSheetContent.querySelector('[data-id="play"]');
            }

            if (insertionPoint) {
                insertionPoint.after(removeButton);
            } else {
                actionSheetContent.appendChild(removeButton);
            }

            console.log("🪼 Jellyfin Enhanced: Remove Continue Watching: Button successfully added to action sheet for item:", itemId);
        };

        // Observes action sheets for the remove button
        const observeActionSheets = () => {
            const observer = new MutationObserver((mutations) => {
                if (!currentSettings.removeContinueWatchingEnabled) return;

                for (const mutation of mutations) {
                    const target = mutation.target.nodeType === Node.ELEMENT_NODE ? mutation.target : null;
                    if (!target) continue;

                    if (
                        (mutation.type === 'childList' && target.querySelector('.actionSheetContent')) ||
                        (mutation.type === 'attributes' && target.classList.contains('opened') && target.querySelector('.actionSheetContent'))
                    ) {
                        setTimeout(addRemoveButton, 150);
                        return;
                    }
                }
            });

            observer.observe(document.body, {
                childList: true,
                subtree: true,
                attributes: true,
                attributeFilter: ['class']
            });
        };

        // Context menu listener for Continue Watching detection
        const addContextMenuListener = () => {
            document.body.addEventListener('mousedown', (e) => {
                if (!currentSettings.removeContinueWatchingEnabled) return;

                const menuButton = e.target.closest('button[data-action="menu"]');
                if (!menuButton) return;

                // Reset flags on every menu click
                isContinueWatchingContext = false;
                currentContextItemId = null;

                const itemElement = menuButton.closest('[data-id]');
                if (itemElement) {
                    const section = itemElement.closest('.verticalSection');
                    if (section) {
                        // Check for plugin-specific class OR the default section title
                        const isPluginSection = section.classList.contains('ContinueWatching');
                        const titleElement = section.querySelector('.sectionTitle');
                        const isDefaultSection = titleElement && titleElement.textContent.trim() === 'Continue Watching';

                        if (isPluginSection || isDefaultSection) {
                            isContinueWatchingContext = true;
                            currentContextItemId = itemElement.dataset.id;
                            console.log("🪼 Jellyfin Enhanced: Remove Continue Watching: Captured 'Continue Watching' context for item:", currentContextItemId);
                        }
                    }
                }
            }, true); // Use capture phase to catch the event early
        };

        /*
        * --------------------------------------------------------------------------------
        * SUBTITLE CUSTOMIZATION
        * - Presets and functions for changing subtitle appearance.
        * --------------------------------------------------------------------------------
        */
        const subtitlePresets = [
            { name: "Clean White", textColor: "#FFFFFFFF", bgColor: "transparent", previewText: "Aa" },
            { name: "Classic Black Box", textColor: "#FFFFFFFF", bgColor: "#000000FF", previewText: "Aa" },
            { name: "Netflix Style", textColor: "#FFFFFFFF", bgColor: "#000000B2", previewText: "Aa" },
            { name: "Cinema Yellow", textColor: "#FFFF00FF", bgColor: "#000000B2", previewText: "Aa" },
            { name: "Soft Gray", textColor: "#FFFFFFFF", bgColor: "#444444B2", previewText: "Aa" },
            { name: "High Contrast", textColor: "#000000FF", bgColor: "#FFFFFFFF", previewText: "Aa" }
        ];

        const fontSizePresets = [
            { name: "Tiny", size: 0.6, previewText: "Aa" },
            { name: "Small", size: 0.8, previewText: "Aa" },
            { name: "Normal", size: 1.0, previewText: "Aa" },
            { name: "Large", size: 1.3, previewText: "Aa" },
            { name: "Extra Large", size: 1.6, previewText: "Aa" }
        ];

        const fontFamilyPresets = [
            { name: "Default", family: "inherit", previewText: "AaBb" },
            { name: "Noto Sans", family: "Noto Sans,sans-serif", previewText: "AaBb" },
            { name: "Sans Serif", family: "Arial,Helvetica,sans-serif", previewText: "AaBb" },
            { name: "Typewriter", family: "Courier New,Courier,monospace", previewText: "AaBb" },
            { name: "Roboto", family: "Roboto Mono,monospace", previewText: "AaBb" }
        ];

        // Applies the selected subtitle styles by modifying or creating a style element.
        const applySubtitleStyles = (textColor, bgColor, fontSize, fontFamily) => {
            let styleElement = document.getElementById('htmlvideoplayer-cuestyle');
            let isFallback = false;

            if (!styleElement) {
                styleElement = document.getElementById('jellyfin-enhanced-subtitle-styles');
                if (!styleElement) {
                    styleElement = document.createElement('style');
                    styleElement.id = 'jellyfin-enhanced-subtitle-styles';
                    document.head.appendChild(styleElement);
                }
                isFallback = true;
            }

            const sheet = styleElement.sheet;
            if (!sheet) return;

            const selectors = isFallback ?
                ['.htmlvideoplayer::cue', 'video::cue', '::cue', 'video > track::cue'] :
                ['.htmlvideoplayer::cue'];

            try {
                // Clear existing rules to avoid conflicts
                while (sheet.cssRules.length > 0) {
                    sheet.deleteRule(0);
                }
                // Insert the new, consolidated rule for non-positional styles
                const newRule = `
                    ${selectors.join(', ')} {
                        background-color: ${bgColor} !important;
                        color: ${textColor} !important;
                        font-size: ${fontSize}em !important;
                        font-family: ${fontFamily} !important;
                    }
                `;
                sheet.insertRule(newRule, 0);

            } catch (e) {
                console.error("🪼 Jellyfin Enhanced: Failed to apply subtitle styles:", e);
            }
        };

        /*
        * --------------------------------------------------------------------------------
        * AUTO-SKIP FUNCTIONALITY
        * --------------------------------------------------------------------------------
        */
        const autoSkipHandler = () => {
            const skipButton = document.querySelector('button.skip-button.emby-button:not(.skip-button-hidden):not(.hide)');
            if (!skipButton) return;

            const buttonText = skipButton.textContent || '';
            if (currentSettings.autoSkipIntro && buttonText.includes('Skip Intro')) {
                skipButton.click();
                toast('↪️ Auto-Skipped Intro');
            } else if (currentSettings.autoSkipOutro && buttonText.includes('Skip Outro')) {
                skipButton.click();
                toast('↪️ Auto-Skipped Outro');
            }
        };

        const startAutoSkip = () => {
            if (!autoSkipInterval) {
                autoSkipInterval = setInterval(autoSkipHandler, CONFIG.AUTOSKIP_INTERVAL);
            }
        };

        const stopAutoSkip = () => {
            if (autoSkipInterval) {
                clearInterval(autoSkipInterval);
                autoSkipInterval = null;
            }
        };


        /*
        * --------------------------------------------------------------------------------
        * RANDOM BUTTON FUNCTIONALITY
        * - Adds a "Random" button to the header to navigate to a random item.
        * --------------------------------------------------------------------------------
        */

        // Fetches a random item (Movie or Series) from the user's library via the API.
        const getRandomItem = async (unwatchedOnly = false) => {
            const userId = ApiClient.getCurrentUserId();
            if (!userId) {
                console.error("🪼 Jellyfin Enhanced: User not logged in.");
                return null;
            }

            const serverAddress = getJellyfinServerAddress();
            const settings = loadSettings();
            const itemTypes = [];
            if (settings.randomIncludeMovies) itemTypes.push('Movie');
            if (settings.randomIncludeShows) itemTypes.push('Series');
            const includeItemTypes = itemTypes.length > 0 ? itemTypes.join(',') : 'Movie,Series';

            // Construct the API URL to fetch a list of random items
            let apiUrl = `${serverAddress}/Users/${userId}/Items?IncludeItemTypes=${includeItemTypes}&Recursive=true&SortBy=Random&Limit=20&Fields=ExternalUrls`;
            if (unwatchedOnly) {
                apiUrl += '&IsPlayed=false';
            }
            apiUrl += `&_=${Date.now()}`;

            try {
                const response = await ApiClient.ajax({
                    type: 'GET',
                    url: apiUrl,
                    headers: { 'Content-Type': 'application/json' },
                    dataType: 'json'
                });

                if (response && response.Items && response.Items.length > 0) {
                    // Pick one item from the fetched list
                    const randomIndex = Math.floor(Math.random() * response.Items.length);
                    return response.Items[randomIndex];
                } else {
                    throw new Error('No items found in selected libraries.');
                }
            } catch (error) {
                console.error('🪼 Jellyfin Enhanced: Error fetching random item:', error);
                toast(`❌ ${error.message || 'Unknown error'}`, 2000);
                return null;
            }
        };

        // Navigates the browser to the details page of the given item.
        const navigateToItem = (item) => {
            if (item && item.Id) {
                const serverAddress = getJellyfinServerAddress();
                const serverId = ApiClient.serverId();
                const itemUrl = `${serverAddress}/web/index.html#!/details?id=${item.Id}${serverId ? `&serverId=${serverId}` : ''}`;
                window.location.href = itemUrl;
                toast(`🎲 Random Item Loaded`, 2000);
            } else {
                console.error('🪼 Jellyfin Enhanced: Invalid item object or ID:', item);
                toast('❌ Uh oh! Something went wrong!', 2000);
            }
        };

        // Creates and injects the "Random" button into the page header.
        const addRandomButton = () => {
            const settings = loadSettings();
            if (!settings.randomButtonEnabled) {
                const existingButton = document.getElementById('randomItemButtonContainer');
                if (existingButton) existingButton.remove();
                return;
            }

            // Check if the button already exists to prevent duplicates.
            if (document.getElementById('randomItemButton')) return;

            // The container helps with positioning in different Jellyfin layouts.
            let buttonContainer = document.createElement('div');
            buttonContainer.id = 'randomItemButtonContainer';

            const randomButton = document.createElement('button');
            randomButton.id = 'randomItemButton';
            // Use 'is' attribute to ensure Jellyfin applies its native button styling.
            randomButton.setAttribute('is', 'paper-icon-button-light');
            // Apply standard Jellyfin header classes for consistent theming.
            randomButton.className = 'headerButton headerButtonRight paper-icon-button-light';
            randomButton.title = 'Show a random item from your library (R)';
            randomButton.innerHTML = `<i class="material-icons">casino</i>`;

            randomButton.addEventListener('click', async () => {
                // Disable button and show a loading state.
                randomButton.disabled = true;
                randomButton.classList.add('loading'); // Use a class for the loading state.
                randomButton.innerHTML = '<i class="material-icons">hourglass_empty</i>';

                try {
                    const item = await getRandomItem(currentSettings.randomUnwatchedOnly);
                    if (item) {
                        navigateToItem(item);
                    }
                } finally {
                    // Re-enable the button after the operation.
                    // A delay prevents the button from resetting before the page navigates away.
                    setTimeout(() => {
                        if (document.getElementById(randomButton.id)) {
                            randomButton.disabled = false;
                            randomButton.classList.remove('loading');
                            randomButton.innerHTML = `<i class="material-icons">casino</i>`;
                        }
                    }, 500);
                }
            });

            buttonContainer.appendChild(randomButton);
            const headerRight = document.querySelector('.headerRight');
            const searchInputContainer = document.querySelector('.searchInputContainer');

            if (headerRight) {
                headerRight.prepend(buttonContainer);
            } else if (searchInputContainer) {
                searchInputContainer.parentNode.insertBefore(buttonContainer, searchInputContainer.nextSibling);
            }
        };


        /*
        * --------------------------------------------------------------------------------
        * FILE SIZE DISPLAY
        * - Shows the total file size of an item on its details page.
        * --------------------------------------------------------------------------------
        */
        const displayItemSize = async (itemId) => {
            const targetSelector = '.itemMiscInfo.itemMiscInfo-primary';
            const elementClassName = 'mediaInfoItem-fileSize';
            const processingClassName = 'fileSize-processing';
            const container = document.querySelector(targetSelector);

            // Exit if container doesn't exist, size is already present, or if it's already being processed.
            if (!container || container.querySelector(`.${elementClassName}`) || container.classList.contains(processingClassName)) {
                return;
            }

            // Add a flag to the container to prevent multiple simultaneous runs.
            container.classList.add(processingClassName);

            try {
                const item = await ApiClient.getItem(ApiClient.getCurrentUserId(), itemId);
                if (item && item.MediaSources && item.MediaSources.length > 0) {
                    // Sum the 'Size' property from all media sources
                    const totalSize = item.MediaSources.reduce((sum, source) => sum + (source.Size || 0), 0);

                    if (totalSize > 0) {
                        // Check again in case another process finished while we were waiting for the API
                        if (container.querySelector(`.${elementClassName}`)) {
                            return;
                        }
                        const sizeText = formatSize(totalSize);

                        // Create and inject the element
                        const sizeElement = document.createElement('div');
                        sizeElement.className = `mediaInfoItem ${elementClassName}`;
                        sizeElement.title = "Total File Size";
                        sizeElement.style.display = 'flex';
                        sizeElement.style.alignItems = 'center';

                        const icon = document.createElement('span');
                        icon.className = 'material-icons';
                        icon.textContent = 'hard_disk';
                        icon.style.fontSize = 'inherit';
                        icon.style.marginRight = '0.3em';

                        const textNode = document.createTextNode(sizeText);

                        sizeElement.appendChild(icon);
                        sizeElement.appendChild(textNode);
                        container.appendChild(sizeElement);
                    }
                }
            } catch (error) {
                console.error(`🪼 Jellyfin Enhanced: Error fetching item size for ID ${itemId}:`, error);
            } finally {
                // Always remove the processing flag when done.
                if (container) {
                    container.classList.remove(processingClassName);
                }
            }
        };

        /*
        * --------------------------------------------------------------------------------
        * OBSERVERS & EVENT LISTENERS
        * - React to changes in the DOM and browser state.
        * --------------------------------------------------------------------------------
        */

        // This function runs checks based on the current page type.
        const runPageSpecificFunctions = () => {
            if (isVideoPage()) {
                addOsdSettingsButton();
                startAutoSkip();
            } else {
                stopAutoSkip();
            }
        };

        // This function specifically handles triggering the file size display
        const runFileSizeCheck = () => {
            if (currentSettings.showFileSizes && isDetailsPage()) {
                try {
                    const urlParams = new URLSearchParams(window.location.hash.split('?')[1]);
                    const itemId = urlParams.get('id');
                    if (itemId) {
                        displayItemSize(itemId);
                    }
                } catch (e) { /* ignore errors from malformed URLs during page transitions */ }
            }
        };


        // Adds a button to the mobile video player OSD to open the settings panel.
        const addOsdSettingsButton = () => {
            if (document.getElementById('enhancedSettingsBtn')) return;
            const controlsContainer = document.querySelector('.videoOsdBottom .buttons.focuscontainer-x');
            if (!controlsContainer) return;
            const nativeSettingsButton = controlsContainer.querySelector('.btnVideoOsdSettings');
            if (!nativeSettingsButton) return;

            const enhancedSettingsBtn = document.createElement('button');
            enhancedSettingsBtn.id = 'enhancedSettingsBtn';
            enhancedSettingsBtn.setAttribute('is', 'paper-icon-button-light');
            enhancedSettingsBtn.className = 'autoSize paper-icon-button-light';
            enhancedSettingsBtn.title = 'Jellyfin Enhanced';
            enhancedSettingsBtn.innerHTML = '<span class="largePaperIconButton material-icons" aria-hidden="true">tune</span>';

            enhancedSettingsBtn.onclick = (e) => {
                e.stopPropagation();
                showEnhancedPanel();
            };

            nativeSettingsButton.parentElement.insertBefore(enhancedSettingsBtn, nativeSettingsButton);
        };

        // Observes the DOM for changes to ensure styles and buttons are always applied.
        const setupStyleObserver = () => {
            let isApplyingStyles = false;
            const observer = new MutationObserver(() => {
                // Apply subtitle styles when needed.
                if (!isApplyingStyles) {
                    isApplyingStyles = true;
                    setTimeout(() => {
                        applySavedStylesWhenReady();
                        isApplyingStyles = false;
                    }, 100);
                }
                runPageSpecificFunctions();
            });

            observer.observe(document.body, { childList: true, subtree: true, attributes: false });

            // Re-apply styles on fullscreen change, as some browsers reset them.
            document.addEventListener('fullscreenchange', () => {
                setTimeout(() => {
                    if (!isApplyingStyles) applySavedStylesWhenReady();
                }, 200);
            });
        };

        setupStyleObserver();
        applySavedStylesWhenReady();


        /*
        * --------------------------------------------------------------------------------
        * VIDEO CONTROL FUNCTIONS
        * - Functions for controlling video playback (speed, seeking, etc.).
        * --------------------------------------------------------------------------------
        */

        // Gets the current video element on the page.
        const getVideo = () => document.querySelector('video');

        // Adjusts playback speed up or down through a predefined list of speeds.
        const adjustPlaybackSpeed = (direction) => {
            const video = getVideo();
            if (!video) {
                toast('❌ No Video Found');
                return;
            }
            const speeds = [0.25, 0.5, 0.75, 1.0, 1.25, 1.5, 1.75, 2.0];
            let currentIndex = speeds.findIndex(speed => Math.abs(speed - video.playbackRate) < 0.01);
            if (currentIndex === -1) {
                currentIndex = speeds.findIndex(speed => speed >= video.playbackRate);
                if (currentIndex === -1) currentIndex = speeds.length - 1;
            }
            if (direction === 'increase') {
                currentIndex = Math.min(currentIndex + 1, speeds.length - 1);
            } else {
                currentIndex = Math.max(currentIndex - 1, 0);
            }
            video.playbackRate = speeds[currentIndex];
            toast(`⚡ Speed: ${speeds[currentIndex]}x`);
        };

        // Resets the video playback speed to normal (1.0x).
        const resetPlaybackSpeed = () => {
            const video = getVideo();
            if (!video) {
                toast('❌ No Video Found');
                return;
            }
            video.playbackRate = 1.0;
            toast('⚡ Speed: Normal');
        };

        // Jumps to a specific percentage of the video's duration.
        const jumpToPercentage = (percentage) => {
            const video = getVideo();
            if (!video || !video.duration) {
                toast('❌ No Video Found');
                return;
            }

            // Only realized while testing this, that Jellyfin has this functionality natively, might be unknown to some, so will leave the toast message for some visual feedback

            // const targetTime = (video.duration * percentage) / 100;
            // video.currentTime = targetTime;
            toast(`⏭️ Jumped to ${percentage}%`);
        };

        // Cycles through available subtitle tracks.
        const cycleSubtitleTrack = () => {
            // This function finds the subtitle menu and clicks the next available option. (There is probably a much better way to do this, but for the love of god, I cannot figure it out.)
            const performCycle = () => {
                // Step 1: Get all list items in the action sheet using a general selector.
                const allItems = document.querySelectorAll('.actionSheetContent .listItem');

                if (allItems.length === 0) {
                    toast('❌ No Subtitles Found');
                    document.body.click();
                    return;
                }

                // Step 2: Filter the items to get only the actual, selectable subtitle tracks.
                const subtitleOptions = Array.from(allItems).filter(item => {
                    const textElement = item.querySelector('.listItemBodyText');
                    if (!textElement) return false; // Ignore if it has no text.

                    const text = textElement.textContent.trim();
                    // Exclude Secondary Subtitles from the list.
                    if (text === 'Secondary Subtitles') return false;
                    // Return true if the item has text and is not a secondary subtitle.
                    return true;
                });

                if (subtitleOptions.length === 0) {
                    toast('❌ No Subtitles Found');
                    // Close the now-empty menu
                    document.body.click();
                    return;
                }

                // Step 3: Find the currently selected subtitle by looking for the checkmark icon.
                let currentIndex = -1;
                // Find the currently selected subtitle by looking for the checkmark icon
                subtitleOptions.forEach((option, index) => {
                    const checkIcon = option.querySelector('.listItemIcon.check');
                    // Check if the icon exists and is visible
                    if (checkIcon && getComputedStyle(checkIcon).visibility !== 'hidden') {
                        currentIndex = index;
                    }
                });

                // Step 4: Calculate the next index and click the corresponding option.
                const nextIndex = (currentIndex + 1) % subtitleOptions.length;
                const nextOption = subtitleOptions[nextIndex];

                if (nextOption) {
                    // Click the next subtitle option
                    nextOption.click();
                    // Show a confirmation toast with the name of the selected subtitle
                    const subtitleName = nextOption.querySelector('.listItemBodyText').textContent.trim();
                    toast(`📝 Subtitle: ${subtitleName}`);
                }
            };

            // Check if the subtitle menu is already open by looking for its title
            const subtitleMenuTitle = Array.from(document.querySelectorAll('.actionSheetContent .actionSheetTitle')).find(el => el.textContent === 'Subtitles');

            if (subtitleMenuTitle) {
                // If the menu is already open, just cycle the options
                performCycle();
            } else {
                // If any other menu is open, close it first before opening the subtitle menu
                if (document.querySelector('.actionSheetContent')) {
                    document.body.click();
                }
                // Click the main subtitle button in the player controls
                document.querySelector('button.btnSubtitles')?.click();
                // Wait a moment for the menu to open, then perform the cycle
                setTimeout(performCycle, 200);
            }
        };

        // Cycles through available audio tracks.
        const cycleAudioTrack = () => {
            // This function finds the audio menu and clicks the next available option, similar to subtitle cycling
            const performCycle = () => {
                // Step 1: Get all list items in the action sheet using a general selector.
                const allItems = document.querySelectorAll('.actionSheetContent .listItem');

                if (allItems.length === 0) {
                    toast('❌ No Audio Tracks Found');
                    document.body.click();
                    return;
                }

                // Step 2: Filter the items to get only the actual, selectable audio tracks.
                const audioOptions = Array.from(allItems).filter(item => {
                    const textElement = item.querySelector('.listItemBodyText.actionSheetItemText');
                    if (!textElement) return false; // Ignore if it has no text.

                    const text = textElement.textContent.trim();
                    // Include items that look like audio tracks (containing language info, codec info, etc.)
                    return text.length > 0;
                });

                if (audioOptions.length === 0) {
                    toast('❌ No Audio Tracks Found');
                    // Close the now-empty menu
                    document.body.click();
                    return;
                }

                // Step 3: Find the currently selected audio track by looking for the checkmark icon.
                let currentIndex = -1;
                // Find the currently selected audio track by looking for the checkmark icon
                audioOptions.forEach((option, index) => {
                    const checkIcon = option.querySelector('.actionsheetMenuItemIcon.listItemIcon.check');
                    // Check if the icon exists and is visible
                    if (checkIcon && getComputedStyle(checkIcon).visibility !== 'hidden') {
                        currentIndex = index;
                    }
                });

                // Step 4: Calculate the next index and click the corresponding option.
                const nextIndex = (currentIndex + 1) % audioOptions.length;
                const nextOption = audioOptions[nextIndex];

                if (nextOption) {
                    // Click the next audio option
                    nextOption.click();
                    // Show a confirmation toast with the name of the selected audio track
                    const audioName = nextOption.querySelector('.listItemBodyText.actionSheetItemText').textContent.trim();
                    toast(`🎵 Audio: ${audioName}`);
                }
            };

            // Check if the audio menu is already open by looking for its title
            const audioMenuTitle = Array.from(document.querySelectorAll('.actionSheetContent .actionSheetTitle')).find(el => el.textContent === 'Audio');

            if (audioMenuTitle) {
                // If the menu is already open, just cycle the options
                performCycle();
            } else {
                // If any other menu is open, close it first before opening the audio menu
                if (document.querySelector('.actionSheetContent')) {
                    document.body.click();
                }
                // Click the main audio button in the player controls
                document.querySelector('button.btnAudio')?.click();
                // Wait a moment for the menu to open, then perform the cycle
                setTimeout(performCycle, 200);
            }
        };

        // Cycles through video aspect ratio modes (Auto, Cover, Fill).
        const cycleAspect = () => {
            const opts = [...document.querySelectorAll('.actionSheetContent button[data-id="auto"], .actionSheetContent button[data-id="cover"], .actionSheetContent button[data-id="fill"]')];
            if (!opts.length) {
                document.querySelector('.actionSheetContent button[data-id="aspectratio"]')?.click();
                return setTimeout(cycleAspect, 120);
            }
            const current = opts.findIndex(b => b.querySelector('.check')?.style.visibility !== 'hidden');
            const next = opts[(current + 1) % opts.length];
            next?.click();
            toast(`📐 Aspect Ratio: ${next?.textContent.trim()}`);
        };

        /*
         * --------------------------------------------------------------------------------
         * SETTINGS & HELP PANEL
         * - A comprehensive UI panel for script settings and shortcuts
         * --------------------------------------------------------------------------------
         */
        const showEnhancedPanel = () => {
            const panelId = 'jellyfin-enhanced-panel';
            const existing = document.getElementById(panelId);
            if (existing) {
                existing.remove();
                return;
            }
            // Get the Jellyfish theme variables to apply consistent styles.
            const getJellyfinThemeVariable = (variableName, defaultValue) => {
                const rootStyle = getComputedStyle(document.documentElement);
                const value = rootStyle.getPropertyValue(variableName).trim();
                return value ? value : defaultValue;
            };

            const isJellyfishThemeActive = getJellyfinThemeVariable('--theme-updated-on', '') !== '' || getJellyfinThemeVariable('--theme-name', '').toLowerCase().includes('jellyfish');
            let panelBgColor, secondaryBg, headerFooterBg, primaryAccentColor, toggleAccentColor, kbdBackground, presetBoxBackground, detailsBackground, panelBlurValue, githubButtonBg, releaseNotesBg, checkUpdatesBorder, releaseNotesTextColor, logoUrl;
            if (isJellyfishThemeActive) {
                panelBgColor = getJellyfinThemeVariable('--primary-background-transparent', 'rgba(0,0,0,0.95)');
                secondaryBg = getJellyfinThemeVariable('--secondary-background-transparent', 'rgba(0,0,0,0.2)');
                headerFooterBg = secondaryBg;
                detailsBackground = secondaryBg;
                primaryAccentColor = getJellyfinThemeVariable('--primary-accent-color', '#00A4DC');
                toggleAccentColor = primaryAccentColor;
                kbdBackground = getJellyfinThemeVariable('--alt-accent-color', '#ffffff20');
                presetBoxBackground = getJellyfinThemeVariable('--alt-accent-color', '#ffffff20');
                panelBlurValue = getJellyfinThemeVariable('--blur', '20px');
                githubButtonBg = 'rgba(102, 179, 255, 0.1)';
                releaseNotesBg = primaryAccentColor;
                checkUpdatesBorder = `1px solid ${primaryAccentColor}`;
                releaseNotesTextColor = getJellyfinThemeVariable('--text-color', '#000000');
                const rawLogoValue = getJellyfinThemeVariable('--logo', '');
                logoUrl = rawLogoValue.replace(/url\(['"]?(.*?)['"]?\)/i, '$1');
            } else {
                panelBgColor = 'linear-gradient(135deg, rgba(0,0,0,0.95), rgba(20,20,20,0.95))';
                headerFooterBg = 'linear-gradient(135deg, rgba(0,0,0,0.95), rgba(20,20,20,0.95))';
                detailsBackground = 'rgba(0,0,0,0.2)';
                primaryAccentColor = '#00A4DC';
                toggleAccentColor = '#AA5CC3';
                kbdBackground = 'rgba(255,255,255,0.1)';
                presetBoxBackground = 'rgba(255,255,255,0.05)';
                panelBlurValue = '20px';
                githubButtonBg = 'rgba(102, 179, 255, 0.1)';
                releaseNotesBg = 'linear-gradient(135deg, #AA5CC3, #00A4DC)';
                checkUpdatesBorder = `1px solid ${primaryAccentColor}`;
                releaseNotesTextColor = '#FFFFFF';
            }

            const help = document.createElement('div');
            help.id = panelId;
            Object.assign(help.style, {
                position: 'fixed',
                top: '50%',
                left: '50%',
                transform: 'translate(-50%, -50%)',
                background: 'rgb(24, 24, 24)',
                color: '#fff',
                padding: '0',
                borderRadius: '16px',
                zIndex: 999999,
                fontSize: '14px',
                backdropFilter: `blur(${panelBlurValue})`,
                minWidth: '350px',
                maxWidth: '90vw',
                maxHeight: '90vh',
                boxShadow: '0 10px 30px rgba(0,0,0,0.7)',
                border: '1px solid rgba(255,255,255,0.1)',
                overflow: 'hidden',
                cursor: 'grab',
                display: 'flex',
                fontFamily: 'inherit',
                flexDirection: 'column'
            });

            const shortcuts = pluginConfig.Shortcuts.reduce((acc, s) => ({ ...acc, [s.Name]: s }), {});
            // --- Draggable Panel Logic ---------
            let isDragging = false;
            let offset = { x: 0, y: 0 };
            let autoCloseTimer = null;
            let isMouseInside = false;

            const resetAutoCloseTimer = () => {
                if (autoCloseTimer) clearTimeout(autoCloseTimer);
                autoCloseTimer = setTimeout(() => {
                    if (!isMouseInside && document.getElementById(panelId)) {
                        help.remove();
                        document.removeEventListener('keydown', closeHelp);
                        document.removeEventListener('mousemove', handleMouseMove);
                        document.removeEventListener('mouseup', handleMouseUp);
                        document.addEventListener('keydown', keyListener);
                    }
                }, CONFIG.HELP_PANEL_AUTOCLOSE_DELAY);
            };

            const handleMouseDown = (e) => {
                if (e.target.closest('.preset-box, button, a, details, input')) return;
                isDragging = true;
                offset = { x: e.clientX - help.getBoundingClientRect().left, y: e.clientY - help.getBoundingClientRect().top };
                help.style.cursor = 'grabbing';
                e.preventDefault();
                resetAutoCloseTimer();
            };

            const handleMouseMove = (e) => {
                if (isDragging) {
                    help.style.left = `${e.clientX - offset.x}px`;
                    help.style.top = `${e.clientY - offset.y}px`;
                    help.style.transform = 'none';
                }
                resetAutoCloseTimer();
            };

            const handleMouseUp = () => {
                isDragging = false;
                help.style.cursor = 'grab';
                resetAutoCloseTimer();
            };

            help.addEventListener('mousedown', handleMouseDown);
            document.addEventListener('mousemove', handleMouseMove);
            document.addEventListener('mouseup', handleMouseUp);
            // Reset the auto-close timer when the mouse enters or leaves the panel.
            help.addEventListener('mouseenter', () => { isMouseInside = true; if (autoCloseTimer) clearTimeout(autoCloseTimer); });
            help.addEventListener('mouseleave', () => { isMouseInside = false; resetAutoCloseTimer(); });
            help.addEventListener('click', resetAutoCloseTimer);
            help.addEventListener('wheel', (e) => { e.stopPropagation(); resetAutoCloseTimer(); });

            const generatePresetHTML = (presets, type) => {
                return presets.map((preset, index) => {
                    let previewStyle = '';
                    if (type === 'style') {
                        previewStyle = `background-color: ${preset.bgColor}; color: ${preset.textColor}; border: 1px solid rgba(255,255,255,0.3); text-shadow: #000000 0px 0px 3px;`;
                    } else if (type === 'font-size') {
                        previewStyle = `font-size: ${preset.size * 1.2}em; color: #fff; text-shadow: 0 0 4px rgba(0,0,0,0.8);`;
                    } else if (type === 'font-family') {
                        previewStyle = `font-family: ${preset.family}; color: #fff; text-shadow: 0 0 4px rgba(0,0,0,0.8); font-size: 1.5em;`;
                    }
                    return `
                        <div class="preset-box ${type}-preset" data-preset-index="${index}" title="${preset.name}" style="display: flex; justify-content: center; align-items: center; padding: 8px; border: 2px solid transparent; border-radius: 8px; cursor: pointer; transition: all 0.2s; background: ${presetBoxBackground}; min-height: 30px;" onmouseover="this.style.background='rgba(255,255,255,0.3)'" onmouseout="this.style.background='${presetBoxBackground}'">
                            <span style="display: inline-block; ${type === 'style' ? `width: 40px; height: 25px; border-radius: 4px; line-height: 25px;` : ''} ${previewStyle} text-align: center; font-weight: bold;">${preset.previewText}</span>
                        </div>`;
                }).join('');
            };

            help.innerHTML = `
                <style>
                    #jellyfin-enhanced-panel .tabs { display: flex; border-bottom: 1px solid rgba(255,255,255,0.1); background: rgba(0,0,0,0.2); }
                    #jellyfin-enhanced-panel .tab-button { font-family: inherit; flex: 1; padding: 14px; text-align: center; cursor: pointer; background: transparent; border: none; color: rgba(255,255,255,0.6); font-size: 15px; font-weight: 600; transition: all 0.2s; border-bottom: 2px solid transparent; background: ${panelBgColor}; }
                    #jellyfin-enhanced-panel .tab-button:hover { background: ${panelBgColor}; color: #fff; }
                    #jellyfin-enhanced-panel .tab-button.active { color: #fff; border-bottom-color: ${primaryAccentColor}; background: ${headerFooterBg}; }
                    #jellyfin-enhanced-panel .tab-content { display: none; }
                    #jellyfin-enhanced-panel .tab-content.active { display: block; }
                </style>
                <div style="padding: 18px 20px; border-bottom: 1px solid rgba(255,255,255,0.1); background: ${headerFooterBg};">
                    <div style="font-size: 24px; font-weight: 700; margin-bottom: 8px; text-align: center; background: ${primaryAccentColor}; -webkit-background-clip: text; -webkit-text-fill-color: transparent;">🪼 Jellyfin Enhanced</div>
                    <div style="text-align: center; font-size: 12px; color: rgba(255,255,255,0.8);">Version ${pluginVersion}</div>
                </div>
                <div class="tabs">
                    <button class="tab-button" data-tab="shortcuts">Shortcuts</button>
                    <button class="tab-button" data-tab="settings">Settings</button>
                </div>
                <div class="panel-main-content" style="padding: 0 20px; flex: 1; overflow-y: auto; position: relative; background: ${panelBgColor};">
                     <div id="shortcuts-content" class="tab-content" style="padding-top: 20px; padding-bottom: 20px;">
                     <!-- Keyboard Shortcut Sections -->
                     <div class="shortcuts-container" style="display: flex; flex-wrap: wrap; gap: 20px; margin-bottom: 24px;">
                            <div style="flex: 1; min-width: 400px;">
                                <h3 style="margin: 0 0 12px 0; font-size: 18px; color: ${primaryAccentColor}; font-family: inherit;">Global</h3>
                                <div style="display: grid; gap: 8px; font-size: 14px;">
                                    ${pluginConfig.Shortcuts.filter(s => s.Category === 'Global').map(s => `
                                        <div style="display: flex; justify-content: space-between;"><span><kbd style="background:${kbdBackground}; padding:2px 6px; border-radius:3px;">${s.Key}</kbd></span><span>${s.Label}</span></div>
                                    `).join('')}
                                </div>
                            </div>
                            <div style="flex: 1; min-width: 400px;">
                                <h3 style="margin: 0 0 12px 0; font-size: 18px; color: ${primaryAccentColor}; font-family: inherit;">Player</h3>
                                <div style="display: grid; gap: 8px; font-size: 14px;">
                                    ${pluginConfig.Shortcuts.filter(s => s.Category === 'Player').map(s => `
                                        <div style="display: flex; justify-content: space-between;"><span><kbd style="background:${kbdBackground}; padding:2px 6px; border-radius:3px;">${s.Key}</kbd></span><span>${s.Label}</span></div>
                                    `).join('')}
                                    <div style="display: flex; justify-content: space-between;"><span><kbd style="background:${kbdBackground}; padding:2px 6px; border-radius:3px;">0-9</kbd></span><span>Jump to % of video</span></div>
                                </div>
                            </div>
                        </div>
                    </div>
                    <div id="settings-content" class="tab-content" style="padding-top: 20px; padding-bottom: 20px; width: 50vw;">
                        <details open style="margin-bottom: 16px; border: 1px solid rgba(255,255,255,0.1); border-radius: 8px; background: ${detailsBackground};">
                            <summary style="padding: 16px; font-weight: 600; color: ${primaryAccentColor}; cursor: pointer; user-select: none; font-family: inherit;">⏯️ Playback Settings</summary>
                            <div style="padding: 0 16px 16px 16px;">
                                <div style="margin-bottom: 16px; padding: 12px; background: ${presetBoxBackground}; border-radius: 6px; border-left: 3px solid ${toggleAccentColor};">
                                    <label style="display: flex; align-items: center; gap: 12px; cursor: pointer;">
                                        <input type="checkbox" id="autoPauseToggle" ${currentSettings.autoPauseEnabled ? 'checked' : ''} style="width:18px; height:18px; accent-color:${toggleAccentColor}; cursor:pointer;">
                                        <div><div style="font-weight:500;">Auto-pause</div><div style="font-size:12px; color:rgba(255,255,255,0.6); margin-top:2px;">Pause when switching tabs</div></div>
                                    </label>
                                </div>
                                <div style="padding: 12px; background: ${presetBoxBackground}; border-radius: 6px; border-left: 3px solid ${toggleAccentColor};">
                                    <label style="display: flex; align-items: center; gap: 12px; cursor: pointer;">
                                        <input type="checkbox" id="autoResumeToggle" ${currentSettings.autoResumeEnabled ? 'checked' : ''} style="width:18px; height:18px; accent-color:${toggleAccentColor}; cursor:pointer;">
                                        <div><div style="font-weight:500;">Auto-resume</div><div style="font-size:12px; color:rgba(255,255,255,0.6); margin-top:2px;">Resume when returning to tab</div></div>
                                    </label>
                                </div>
                            </div>
                        </details>
                        <details style="margin-bottom: 16px; border: 1px solid rgba(255,255,255,0.1); border-radius: 8px; background: ${detailsBackground};">
                            <summary style="padding: 16px; font-weight: 600; color: ${primaryAccentColor}; cursor: pointer; user-select: none; font-family: inherit;">↪️ Auto-Skip Settings</summary>
                            <div style="font-size:12px; color:rgba(255,255,255,0.6); margin-left: 18px; margin-bottom: 10px;"> ⓘ Depends on Intro-Skipper Plugin being available</div>
                            <div style="padding: 0 16px 16px 16px;">
                                <div style="margin-bottom: 16px; padding: 12px; background: ${presetBoxBackground}; border-radius: 6px; border-left: 3px solid ${toggleAccentColor};">
                                    <label style="display: flex; align-items: center; gap: 12px; cursor: pointer;">
                                        <input type="checkbox" id="autoSkipIntroToggle" ${currentSettings.autoSkipIntro ? 'checked' : ''} style="width:18px; height:18px; accent-color:${toggleAccentColor}; cursor:pointer;">
                                        <div><div style="font-weight:500;">Automatically Skip Intro</div></div>
                                    </label>
                                </div>
                                <div style="padding: 12px; background: ${presetBoxBackground}; border-radius: 6px; border-left: 3px solid ${toggleAccentColor};">
                                    <label style="display: flex; align-items: center; gap: 12px; cursor: pointer;">
                                        <input type="checkbox" id="autoSkipOutroToggle" ${currentSettings.autoSkipOutro ? 'checked' : ''} style="width:18px; height:18px; accent-color:${toggleAccentColor}; cursor:pointer;">
                                        <div><div style="font-weight:500;">Automatically Skip Outro</div></div>
                                    </label>
                                </div>
                            </div>
                        </details>
                        <details style="margin-bottom: 16px; border: 1px solid rgba(255,255,255,0.1); border-radius: 8px; background: ${detailsBackground};">
                            <summary style="padding: 16px; font-weight: 600; color: ${primaryAccentColor}; cursor: pointer; user-select: none; font-family: inherit;">📝 Subtitle Settings</summary>
                            <div style="padding: 0 16px 16px 16px;">
                                <div style="margin-bottom: 16px;"><div style="font-weight: 600; margin-bottom: 8px;">Style</div><div id="subtitle-style-presets-container" style="display: grid; grid-template-columns: repeat(auto-fit, minmax(70px, 1fr)); gap: 8px;">${generatePresetHTML(subtitlePresets, 'style')}</div></div>
                                <div style="margin-bottom: 16px;"><div style="font-weight: 600; margin-bottom: 8px;">Size</div><div id="font-size-presets-container" style="display: grid; grid-template-columns: repeat(auto-fit, minmax(70px, 1fr)); gap: 8px;">${generatePresetHTML(fontSizePresets, 'font-size')}</div></div>
                                <div style="margin-bottom: 16px;"><div style="font-weight: 600; margin-bottom: 8px;">Font</div><div id="font-family-presets-container" style="display: grid; grid-template-columns: repeat(auto-fit, minmax(70px, 1fr)); gap: 8px;">${generatePresetHTML(fontFamilyPresets, 'font-family')}</div></div>
                            </div>
                        </details>
                        <details style="margin-bottom: 16px; border: 1px solid rgba(255,255,255,0.1); border-radius: 8px; background: ${detailsBackground};">
                            <summary style="padding: 16px; font-weight: 600; color: ${primaryAccentColor}; cursor: pointer; user-select: none; font-family: inherit;">🎲 Random Button Settings</summary>
                            <div style="padding: 0 16px 16px 16px;">
                                <div style="margin-bottom:16px; padding:12px; background:${presetBoxBackground}; border-radius:6px; border-left:3px solid ${toggleAccentColor};">
                                    <label style="display: flex; align-items: center; gap: 12px; cursor: pointer;"><input type="checkbox" id="randomButtonToggle" ${currentSettings.randomButtonEnabled ? 'checked' : ''} style="width:18px; height:18px; accent-color:${toggleAccentColor}; cursor:pointer;"><div><div style="font-weight:500;">Enable Random Button</div><div style="font-size:12px; color:rgba(255,255,255,0.6); margin-top:2px;">Show random button in header</div></div></label>
                                    <br>
                                    <label style="display: flex; align-items: center; gap: 12px; cursor: pointer;"><input type="checkbox" id="randomUnwatchedOnly" ${currentSettings.randomUnwatchedOnly ? 'checked' : ''} style="width:18px; height:18px; accent-color:${toggleAccentColor}; cursor:pointer;"><div><div style="font-weight:500;">Unwatched Only</div><div style="font-size:12px; color:rgba(255,255,255,0.6); margin-top:2px;">Only select from unwatched items</div></div></label>
                                </div>
                                <div style="font-weight:500; margin-bottom:8px;">Item Types</div>
                                <div style="display:flex; gap:16px; padding:12px; background:${presetBoxBackground}; border-radius:6px; border-left:3px solid ${toggleAccentColor};">
                                    <label style="display: flex; align-items: center; gap: 8px; cursor: pointer;"><input type="checkbox" id="randomIncludeMovies" ${currentSettings.randomIncludeMovies ? 'checked' : ''} style="width:18px; height:18px; accent-color:${toggleAccentColor}; cursor:pointer;"><span>Movies</span></label>
                                    <label style="display: flex; align-items: center; gap: 8px; cursor: pointer;"><input type="checkbox" id="randomIncludeShows" ${currentSettings.randomIncludeShows ? 'checked' : ''} style="width:18px; height:18px; accent-color:${toggleAccentColor}; cursor:pointer;"><span>Shows</span></label>
                                </div>
                            </div>
                        </details>
                        <details style="margin-bottom: 16px; border: 1px solid rgba(255,255,255,0.1); border-radius: 8px; background: ${detailsBackground};">
                            <summary style="padding: 16px; font-weight: 600; color: ${primaryAccentColor}; cursor: pointer; user-select: none; font-family: inherit;">🖥️ UI Settings</summary>
                            <div style="padding: 0 16px 16px 16px;">
                                <div style="margin-bottom: 16px; padding: 12px; background: ${presetBoxBackground}; border-radius: 6px; border-left: 3px solid ${toggleAccentColor};">
                                    <label style="display: flex; align-items: center; gap: 12px; cursor: pointer;">
                                        <input type="checkbox" id="showFileSizesToggle" ${currentSettings.showFileSizes ? 'checked' : ''} style="width:18px; height:18px; accent-color:${toggleAccentColor}; cursor:pointer;">
                                        <div><div style="font-weight:500;">Show File Sizes</div><div style="font-size:12px; color:rgba(255,255,255,0.6); margin-top:2px;">Display total file size on item detail pages.</div></div>
                                    </label>
                                </div>
                                <div style="padding: 12px; background: ${presetBoxBackground}; border-radius: 6px; border-left: 3px solid ${toggleAccentColor};">
                                    <label style="display: flex; align-items: center; gap: 12px; cursor: pointer;">
                                        <input type="checkbox" id="removeContinueWatchingToggle" ${currentSettings.removeContinueWatchingEnabled ? 'checked' : ''} style="width:18px; height:18px; accent-color:${toggleAccentColor}; cursor:pointer;">
                                        <div><div style="font-weight:500;">Add Remove from Continue Watching Button</div><div style="font-size:12px; color:rgba(255,255,255,0.6); margin-top:2px;">Add option to remove items from Continue Watching section</div><div style="font-size:12px; font-weight: bold; color:rgba(255, 55, 55, 1); margin-top:2px;">⚠️ This is as destructive action, it removes the watch progress of the item for the user</div></div>
                                    </label>
                                </div>

                            </div>
                        </details>
                    </div>
                </div>
                <div class="panel-footer" style="padding: 16px 20px; border-top: 1px solid rgba(255,255,255,0.1); background: ${headerFooterBg}; display: flex; justify-content: space-between; align-items: center;">
                    <div class="close-helptext" style="font-size:12px; color:rgba(255,255,255,0.5);">Press <kbd style="background:${kbdBackground}; padding:2px 4px; border-radius:3px;">?</kbd> or <kbd style="background:${kbdBackground}; padding:2px 4px; border-radius:3px;">Esc</kbd> to close</div>
                    ${logoUrl ? `<img src="${logoUrl}" class="footer-logo" alt="Theme Logo" style="height: 40px;">` : ''}
                    <div class="footer-buttons" style="display:flex; gap:12px; align-items:center;">
                        <button id="releaseNotesBtn" style="font-family:inherit; background:${releaseNotesBg}; color:${releaseNotesTextColor}; border:${checkUpdatesBorder}; padding:4px 8px; border-radius:6px; font-size:12px; font-weight:500; cursor:pointer; transition:all 0.2s; display:flex; align-items:center; gap:6px;" onmouseover="this.style.background='${primaryAccentColor}'" onmouseout="this.style.background='${releaseNotesBg}'">📋 Release Notes</button>
                        <a href="https://github.com/${GITHUB_REPO}/" target="_blank" style="color:${primaryAccentColor}; text-decoration:none; display:flex; align-items:center; gap:6px; font-size:12px; padding:4px 8px; border-radius:4px; background:${githubButtonBg}; transition:background 0.2s;" onmouseover="this.style.background='rgba(102, 179, 255, 0.2)'" onmouseout="this.style.background='${githubButtonBg}'"><svg height="12" viewBox="0 0 24 24" width="12" fill="currentColor"><path d="M12 1C5.923 1 1 5.923 1 12c0 4.867 3.149 8.979 7.521 10.436.55.096.756-.233.756-.522 0-.262-.013-1.128-.013-2.049-2.764.509-3.479-.674-3.699-1.292-.124-.317-.66-1.293-1.127-1.554-.385-.207-.936-.715-.014-.729.866-.014 1.485.797 1.691 1.128.99 1.663 2.571 1.196 3.204.907.096-.715.385-1.196.701-1.471-2.448-.275-5.005-1.224-5.005-5.432 0-1.196.426-2.186 1.128-2.956-.111-.275-.496-1.402.11-2.915 0 0 .921-.288 3.024 1.128a10.193 10.193 0 0 1 2.75-.371c.936 0 1.871.123 2.75.371 2.104-1.43 3.025-1.128 3.025-1.128.605 1.513.221 2.64.111 2.915.701.77 1.127 1.747 1.127 2.956 0 4.222-2.571 5.157-5.019 5.432.399.344.743 1.004.743 2.035 0 1.471-.014 2.654-.014 3.025 0 .289.206.632.756.522C19.851 20.979 23 16.854 23 12c0-6.077-4.922-11-11-11Z"></path></svg> Contribute</a>
                    </div>
                </div>
                <button id="closeSettingsPanel" style="position:absolute; top:24px; right:24px; background:rgba(255,255,255,0.1); border:none; color:#fff; font-size:16px; cursor:pointer; width:28px; height:28px; border-radius:50%; display:flex; align-items:center; justify-content:center; transition:background 0.2s;" onmouseover="this.style.background='rgba(255,255,255,0.2)'" onmouseout="this.style.background='rgba(255,255,255,0.1)'">×</button>
            `;

            document.body.appendChild(help);
            resetAutoCloseTimer();

            // --- Remember last opened tab ---
            const tabButtons = help.querySelectorAll('.tab-button');
            const tabContents = help.querySelectorAll('.tab-content');

            // Set initial tab based on saved settings
            const lastTab = currentSettings.lastOpenedTab || 'shortcuts';
            tabButtons.forEach(btn => btn.classList.remove('active'));
            tabContents.forEach(content => content.classList.remove('active'));
            help.querySelector(`.tab-button[data-tab="${lastTab}"]`).classList.add('active');
            help.querySelector(`#${lastTab}-content`).classList.add('active');

            tabButtons.forEach(button => {
                button.addEventListener('click', () => {
                    const tab = button.dataset.tab;
                    tabButtons.forEach(btn => btn.classList.remove('active'));
                    button.classList.add('active');
                    tabContents.forEach(content => {
                        content.classList.remove('active');
                        if (content.id === `${tab}-content`) {
                            content.classList.add('active');
                        }
                    });
                    currentSettings.lastOpenedTab = tab;
                    saveSettings(currentSettings);
                    resetAutoCloseTimer();
                });
            });


            // Autoscroll when details sections open
            const allDetails = help.querySelectorAll('details');
            allDetails.forEach((details, index) => {
                details.addEventListener('toggle', () => {
                    if (details.open) {
                        setTimeout(() => {
                            details.scrollIntoView({ behavior: 'smooth', block: index === 0 ? 'center' : 'nearest' });
                        }, 150);
                    }
                    resetAutoCloseTimer();
                });
            });

            // --- Event Handlers for Settings Panel ---
            const closeHelp = (ev) => {
                if ((ev.type === 'keydown' && (ev.key === 'Escape' || ev.key === '?')) || (ev.type === 'click' && ev.target.id === 'closeSettingsPanel')) {
                    ev.stopPropagation();
                    if (autoCloseTimer) clearTimeout(autoCloseTimer);
                    help.remove();
                    document.removeEventListener('keydown', closeHelp);
                    document.removeEventListener('mousemove', handleMouseMove);
                    document.removeEventListener('mouseup', handleMouseUp);
                    document.addEventListener('keydown', keyListener);
                }
            };

            document.addEventListener('keydown', closeHelp);
            document.getElementById('closeSettingsPanel').addEventListener('click', closeHelp);
            document.removeEventListener('keydown', keyListener);

            // --- Variable declarations and event listeners ---
            const autoPauseToggle = document.getElementById('autoPauseToggle');
            const autoResumeToggle = document.getElementById('autoResumeToggle');
            const autoSkipIntroToggle = document.getElementById('autoSkipIntroToggle');
            const autoSkipOutroToggle = document.getElementById('autoSkipOutroToggle');
            const randomButtonToggle = document.getElementById('randomButtonToggle');
            const randomUnwatchedOnly = document.getElementById('randomUnwatchedOnly');
            const randomIncludeMovies = document.getElementById('randomIncludeMovies');
            const randomIncludeShows = document.getElementById('randomIncludeShows');
            const showFileSizesToggle = document.getElementById('showFileSizesToggle');
            const removeContinueWatchingToggle = document.getElementById('removeContinueWatchingToggle');

            autoPauseToggle.addEventListener('change', (e) => { currentSettings.autoPauseEnabled = e.target.checked; saveSettings(currentSettings); toast(`⏸️ Auto-Pause ${e.target.checked ? 'Enabled' : 'Disabled'}`); resetAutoCloseTimer(); });
            autoResumeToggle.addEventListener('change', (e) => { currentSettings.autoResumeEnabled = e.target.checked; saveSettings(currentSettings); toast(`▶️ Auto-Resume ${e.target.checked ? 'Enabled' : 'Disabled'}`); resetAutoCloseTimer(); });
            autoSkipIntroToggle.addEventListener('change', (e) => { currentSettings.autoSkipIntro = e.target.checked; saveSettings(currentSettings); toast(`↪️ Auto-Skip Intro ${e.target.checked ? 'Enabled' : 'Disabled'}`); resetAutoCloseTimer(); });
            autoSkipOutroToggle.addEventListener('change', (e) => { currentSettings.autoSkipOutro = e.target.checked; saveSettings(currentSettings); toast(`↪️ Auto-Skip Outro ${e.target.checked ? 'Enabled' : 'Disabled'}`); resetAutoCloseTimer(); });
            randomButtonToggle.addEventListener('change', (e) => { currentSettings.randomButtonEnabled = e.target.checked; saveSettings(currentSettings); toast(`🎲 Random Button ${e.target.checked ? 'Enabled' : 'Disabled'}`); addRandomButton(); resetAutoCloseTimer(); });
            randomUnwatchedOnly.addEventListener('change', (e) => { currentSettings.randomUnwatchedOnly = e.target.checked; saveSettings(currentSettings); toast(`🎲 Unwatched Only ${e.target.checked ? 'Enabled' : 'Disabled'}`); const unwatchedFilterButton = document.getElementById('unwatchedFilterButton'); if (unwatchedFilterButton) { unwatchedFilterButton.style.color = currentSettings.randomUnwatchedOnly ? 'var(--primary-accent-color, #00A4DC)' : 'inherit'; } resetAutoCloseTimer(); });
            randomIncludeMovies.addEventListener('change', (e) => { if (!e.target.checked && !randomIncludeShows.checked) { e.target.checked = true; toast('⚠️ At least one item type must be selected'); return; } currentSettings.randomIncludeMovies = e.target.checked; saveSettings(currentSettings); toast(`🎬 Movies ${e.target.checked ? 'included in' : 'excluded from'} random selection`); resetAutoCloseTimer(); });
            randomIncludeShows.addEventListener('change', (e) => { if (!e.target.checked && !randomIncludeMovies.checked) { e.target.checked = true; toast('⚠️ At least one item type must be selected'); return; } currentSettings.randomIncludeShows = e.target.checked; saveSettings(currentSettings); toast(`🍿 Shows ${e.target.checked ? 'included in' : 'excluded from'} random selection`); resetAutoCloseTimer(); });
            document.getElementById('releaseNotesBtn').addEventListener('click', async () => {
                await showReleaseNotesNotification();
                resetAutoCloseTimer();
            });
            showFileSizesToggle.addEventListener('change', (e) => {
                currentSettings.showFileSizes = e.target.checked;
                saveSettings(currentSettings);
                toast(`📄 File Size Display ${e.target.checked ? 'Enabled' : 'Disabled'}`);
                if (!e.target.checked) {
                    document.querySelectorAll('.mediaInfoItem-fileSize').forEach(el => el.remove());
                }
                resetAutoCloseTimer();
            });
            removeContinueWatchingToggle.addEventListener('change', (e) => {
                currentSettings.removeContinueWatchingEnabled = e.target.checked;
                saveSettings(currentSettings);
                toast(`👁️ Remove Continue Watching ${e.target.checked ? 'Enabled' : 'Disabled'}`);
                resetAutoCloseTimer();
            });

            const setupPresetHandlers = (containerId, presets, type) => {
                const container = document.getElementById(containerId);
                if (!container) return;

                container.addEventListener('click', (e) => {
                    const presetBox = e.target.closest(`.${type}-preset`);
                    if (!presetBox) return;

                    const presetIndex = parseInt(presetBox.dataset.presetIndex, 10);
                    const selectedPreset = presets[presetIndex];

                    if (selectedPreset) {
                        if (type === 'style') {
                            currentSettings.selectedStylePresetIndex = presetIndex;
                            const fontSizeIndex = currentSettings.selectedFontSizePresetIndex ?? 2;
                            const fontFamilyIndex = currentSettings.selectedFontFamilyPresetIndex ?? 0;
                            const fontSize = fontSizePresets[fontSizeIndex].size;
                            const fontFamily = fontFamilyPresets[fontFamilyIndex].family;
                            applySubtitleStyles(selectedPreset.textColor, selectedPreset.bgColor, fontSize, fontFamily);
                            toast(`🎨 Subtitle Style: ${selectedPreset.name}`);
                        } else if (type === 'font-size') {
                            currentSettings.selectedFontSizePresetIndex = presetIndex;
                            const styleIndex = currentSettings.selectedStylePresetIndex ?? 0;
                            const fontFamilyIndex = currentSettings.selectedFontFamilyPresetIndex ?? 0;
                            const stylePreset = subtitlePresets[styleIndex];
                            const fontFamily = fontFamilyPresets[fontFamilyIndex].family;
                            applySubtitleStyles(stylePreset.textColor, stylePreset.bgColor, selectedPreset.size, fontFamily);
                            toast(`📏 Subtitle Size: ${selectedPreset.name}`);
                        } else if (type === 'font-family') {
                            currentSettings.selectedFontFamilyPresetIndex = presetIndex;
                            const styleIndex = currentSettings.selectedStylePresetIndex ?? 0;
                            const fontSizeIndex = currentSettings.selectedFontSizePresetIndex ?? 2;
                            const stylePreset = subtitlePresets[styleIndex];
                            const fontSize = fontSizePresets[fontSizeIndex].size;
                            applySubtitleStyles(stylePreset.textColor, stylePreset.bgColor, fontSize, selectedPreset.family);
                            toast(`🔤 Subtitle Font: ${selectedPreset.name}`);
                        }

                        saveSettings(currentSettings);
                        container.querySelectorAll('.preset-box').forEach(box => {
                            box.style.border = '2px solid transparent';
                        });
                        presetBox.style.border = `2px solid ${primaryAccentColor}`;
                        resetAutoCloseTimer();
                    }
                });

                let currentIndex;
                if (type === 'style') {
                    currentIndex = currentSettings.selectedStylePresetIndex ?? 0;
                } else if (type === 'font-size') {
                    currentIndex = currentSettings.selectedFontSizePresetIndex ?? 2;
                } else if (type === 'font-family') {
                    currentIndex = currentSettings.selectedFontFamilyPresetIndex ?? 0;
                }

                const activeBox = container.querySelector(`[data-preset-index="${currentIndex}"]`);
                if (activeBox) {
                    activeBox.style.border = `2px solid ${primaryAccentColor}`;
                }
            };

            setupPresetHandlers('subtitle-style-presets-container', subtitlePresets, 'style');
            setupPresetHandlers('font-size-presets-container', fontSizePresets, 'font-size');
            setupPresetHandlers('font-family-presets-container', fontFamilyPresets, 'font-family');
        };

        /*
         * --------------------------------------------------------------------------------
        * KEYBOARD SHORTCUT SYSTEM
        * - Listens for keyboard shortcuts to trigger various actions.
        * --------------------------------------------------------------------------------
        */

        // Special listener for holding 'Shift+B' to clear all bookmarks.
        document.addEventListener('keydown', (e) => {
            if (e.key === 'B' && e.shiftKey && !isVideoPage()) {
                if (!shiftBTimer && !shiftBTriggered) {
                    shiftBTimer = setTimeout(() => {
                        if (!shiftBTriggered) {
                            localStorage.removeItem('jellyfinEnhancedBookmarks');
                            toast('🗑️ All Bookmarks Cleared');
                            shiftBTriggered = true;
                        }
                    }, CONFIG.CLEAR_BOOKMARKS_DELAY);
                }
            }
        });
        document.addEventListener('keyup', (e) => {
            if (e.key === 'B') {
                if (shiftBTimer) clearTimeout(shiftBTimer);
                shiftBTimer = null;
                setTimeout(() => { shiftBTriggered = false; }, 100);
            }
        });

       // The main key listener for all other shortcuts.
        const keyListener = (e) => {
            // Ignore shortcuts if typing in an input field.
            if (['INPUT', 'TEXTAREA'].includes(document.activeElement.tagName)) return;

            const key = e.key;
            // Construct the key combination string (e.g., "Shift+B", "A")
            const combo = (e.shiftKey ? 'Shift+' : '') +
                        (e.ctrlKey ? 'Ctrl+' : '') +
                        (e.altKey ? 'Alt+' : '') +
                        (key.match(/^[a-zA-Z]$/) ? key.toUpperCase() : key);

            // Create a simple object mapping shortcut names to their keys for easy lookup
            const shortcuts = pluginConfig.Shortcuts.reduce((acc, s) => {
                acc[s.Name] = s.Key;
                return acc;
            }, {});

            const video = getVideo();

            // --- Global Shortcuts ---
            if (combo === shortcuts.OpenSearch) {
                e.preventDefault();
                document.querySelector('button.headerSearchButton')?.click();
                setTimeout(() => document.querySelector('input[type="search"]')?.focus(), 100);
                toast('🔍 Search');
            } else if (combo === shortcuts.GoToHome) {
                e.preventDefault();
                location.href = '/web/#/home.html';
                toast('🏠 Home');
            } else if (combo === shortcuts.GoToDashboard) {
                e.preventDefault();
                location.href = '/web/#/dashboard';
                toast('📊 Dashboard');
            } else if (combo === shortcuts.QuickConnect) {
                e.preventDefault();
                location.href = '/web/#/quickconnect';
                toast('🔗 Quick Connect');
            } else if (key === '?') {
                e.preventDefault();
                e.stopPropagation();
                showEnhancedPanel();
            } else if (combo === shortcuts.PlayRandomItem && !isVideoPage()) {
                e.preventDefault();
                document.getElementById('randomItemButton')?.click();
            }

            // --- Player-Only Shortcuts ---
            if (!isVideoPage()) return;

            // A simple way to check if the pressed key is a configured player shortcut
            const isPlayerShortcut = pluginConfig.Shortcuts.some(s => s.Category === 'Player' && s.Key === combo);

            if (isPlayerShortcut) {
                e.preventDefault();
                e.stopPropagation();
            }

            switch (combo) {
                case shortcuts.BookmarkCurrentTime: {
                    if (!video) return;
                    const videoId = document.title?.replace(/^Playing:\s*/, '').trim() || 'unknown';
                    const bookmarks = JSON.parse(localStorage.getItem('jellyfinEnhancedBookmarks') || '{}');
                    bookmarks[videoId] = video.currentTime;
                    localStorage.setItem('jellyfinEnhancedBookmarks', JSON.stringify(bookmarks));
                    const h_set = Math.floor(video.currentTime / 3600);
                    const m_set = Math.floor((video.currentTime % 3600) / 60);
                    const s_set = Math.floor(video.currentTime % 60);
                    toast(`📍 Bookmarked at ${h_set > 0 ? `${h_set}:` : ''}${m_set.toString().padStart(h_set > 0 ? 2 : 1, '0')}:${s_set.toString().padStart(2, '0')}`);
                    break;
                }
                case shortcuts.GoToSavedBookmark: {
                    if (!video) return;
                    const videoId_get = document.title?.replace(/^Playing:\s*/, '').trim() || 'unknown';
                    const bookmarks_get = JSON.parse(localStorage.getItem('jellyfinEnhancedBookmarks') || '{}');
                    const bookmarkTime = bookmarks_get[videoId_get];
                    if (bookmarkTime !== undefined) {
                        video.currentTime = bookmarkTime;
                        const h_get = Math.floor(bookmarkTime / 3600);
                        const m_get = Math.floor((bookmarkTime % 3600) / 60);
                        const s_get = Math.floor(bookmarkTime % 60);
                        toast(`📍 Returned to bookmark at ${h_get > 0 ? `${h_get}:` : ''}${m_get.toString().padStart(h_get > 0 ? 2 : 1, '0')}:${s_get.toString().padStart(2, '0')}`);
                    } else {
                        toast('❌ No Bookmarks Found!');
                    }
                    break;
                }
                case shortcuts.CycleAspectRatio: openSettings(cycleAspect); break;
                case shortcuts.ShowPlaybackInfo: openSettings(() => document.querySelector('.actionSheetContent button[data-id="stats"]')?.click()); break;
                case shortcuts.SubtitleMenu: document.querySelector('button.btnSubtitles')?.click(); break;
                case shortcuts.CycleSubtitleTracks: cycleSubtitleTrack(); break;
                case shortcuts.CycleAudioTracks: cycleAudioTrack(); break;
                case shortcuts.ResetPlaybackSpeed: resetPlaybackSpeed(); break;
                case shortcuts.IncreasePlaybackSpeed: adjustPlaybackSpeed('increase'); break;
                case shortcuts.DecreasePlaybackSpeed: adjustPlaybackSpeed('decrease'); break;
            }

            // Handle number keys for jumping
            if (key.match(/^[0-9]$/)) {
                jumpToPercentage(parseInt(key) * 10);
            }
        };

        // --- SCRIPT INITIALIZATION ---
        // Check if we need to clear local storage
        const serverClearTimestamp = pluginConfig.ClearLocalStorageTimestamp || 0;
        const localClearedTimestamp = parseInt(localStorage.getItem('jellyfinEnhancedLastCleared') || '0', 10);

        if (serverClearTimestamp > localClearedTimestamp) {
            localStorage.removeItem('jellyfinEnhancedSettings');
            localStorage.setItem('jellyfinEnhancedLastCleared', serverClearTimestamp.toString());

            setTimeout(() => {
                console.log(`🪼 Jellyfin Enhanced: Local storage cleared by admin request.`);
                toast('⚙️ All settings have been reset by the server admin.', 5000); //Show toast for 5 seconds
            }, 2000); // Delay of 2 seconds to allow any initial UI to load
        }
        injectRandomButtonStyles();
        addPluginMenuButton();

        // Initialize remove continue watching functionality
        addContextMenuListener();
        observeActionSheets();

        const observer = new MutationObserver(() => {
            addRandomButton();
            runFileSizeCheck();
        });
        observer.observe(document.body, { childList: true, subtree: true });
        addRandomButton();
        runFileSizeCheck();
        document.addEventListener('keydown', keyListener);

        /* --- Auto-Pause/Resume on Tab Visibility Change --- */
        document.addEventListener('visibilitychange', () => {
            const video = getVideo();
            if (!video) return;
            if (document.hidden && !video.paused && currentSettings.autoPauseEnabled) {
                video.pause();
                video.dataset.wasPlayingBeforeHidden = 'true';
            } else if (!document.hidden && video.paused && video.dataset.wasPlayingBeforeHidden === 'true' && currentSettings.autoResumeEnabled) {
                video.play();
                delete video.dataset.wasPlayingBeforeHidden;
            }
        });
    }

    // --- JELLYFIN ELSEWHERE SCRIPT ---
    function initializeElsewhereScript() {
        // Configuration from plugin settings
        const TMDB_API_KEY = pluginConfig.TMDB_API_KEY || '';
        const DEFAULT_REGION = pluginConfig.DEFAULT_REGION || 'US';
        const DEFAULT_PROVIDERS = pluginConfig.DEFAULT_PROVIDERS ? pluginConfig.DEFAULT_PROVIDERS.replace(/'/g, '').replace(/\n/g, ',').split(',').map(s => s.trim()).filter(s => s) : [];
        const IGNORE_PROVIDERS = pluginConfig.IGNORE_PROVIDERS ? pluginConfig.IGNORE_PROVIDERS.replace(/'/g, '').replace(/\n/g, ',').split(',').map(s => s.trim()).filter(s => s) : [];

        // Skip initialization if no API key is configured
        if (!TMDB_API_KEY) {
            console.log('🪼 Jellyfin Enhanced: 🎬 Jellyfin Elsewhere: No TMDB API key configured, skipping initialization');
            return;
        }

        let userRegion = DEFAULT_REGION;
        let userRegions = []; // Multiple regions for search
        let userServices = []; // Empty by default - will show all services from settings region
        let availableRegions = {};
        let availableProviders = [];

        console.log('🪼 Jellyfin Enhanced: 🎬 Jellyfin Elsewhere starting...');

        // Load regions and providers from GitHub repo
        function loadRegionsAndProviders() {
            fetch(`https://raw.githubusercontent.com/n00bcodr/Jellyfin-Elsewhere/refs/heads/main/resources/regions.txt`)
                .then(response => response.ok ? response.text() : Promise.reject())
                .then(text => {
                    const lines = text.trim().split('\n');
                    lines.forEach(line => {
                        if (line.startsWith('#')) return;
                        const [code, name] = line.split('\t');
                        if (code && name) {
                            availableRegions[code] = name;
                        }
                    });
                })
                .catch(() => {
                    // Fallback to hardcoded regions
                    availableRegions = {
                        'US': 'United States', 'GB': 'United Kingdom', 'IN': 'India', 'CA': 'Canada',
                        'DE': 'Germany', 'FR': 'France', 'JP': 'Japan', 'AU': 'Australia',
                        'BR': 'Brazil', 'MX': 'Mexico', 'IE': 'Ireland', 'IT': 'Italy',
                        'ES': 'Spain', 'NL': 'Netherlands', 'SE': 'Sweden', 'NO': 'Norway',
                        'DK': 'Denmark', 'FI': 'Finland'
                    };
                });

                 // Load providers
            fetch(`https://raw.githubusercontent.com/n00bcodr/Jellyfin-Elsewhere/refs/heads/main/resources/providers.txt`)
                .then(response => response.ok ? response.text() : Promise.reject())
                .then(text => {
                    availableProviders = text.trim().split('\n')
                        .filter(line => !line.startsWith('#') && line.trim() !== '');
                })
                .catch(() => {
                    availableProviders = [
                        // Fallback to hardcoded providers
                        'Netflix', 'Amazon Prime Video', 'Disney Plus', 'HBO Max',
                        'Hulu', 'Apple TV Plus', 'Paramount Plus', 'Peacock',
                        'JioCinema', 'Disney+ Hotstar', 'ZEE5', 'SonyLIV'
                    ];
                });
        }

        function createMaterialIcon(iconName, size = '18px') {
            const icon = document.createElement('span');
            icon.className = 'material-icons';
            icon.textContent = iconName;
            icon.style.fontSize = size;
            icon.style.lineHeight = '1';
            return icon;
        }

        function createAutocompleteInput(placeholder, options, selectedValues, onSelect) {
            const container = document.createElement('div');
            container.style.cssText = 'position: relative; margin-bottom: 6px;';

            const input = document.createElement('input');
            input.type = 'text';
            input.placeholder = placeholder;
            input.style.cssText = `
                width: 100%;
                padding: 10px;
                border: 1px solid #444;
                border-radius: 6px;
                box-sizing: border-box;
                background: #2a2a2a;
                color: #fff;
                font-size: 14px;
            `;

            const dropdown = document.createElement('div');
            dropdown.style.cssText = `
                position: absolute;
                top: 100%;
                left: 0;
                right: 0;
                background: #1a1a1a;
                border: 1px solid #444;
                border-top: none;
                border-radius: 6px;
                max-height: 200px;
                overflow-y: auto;
                display: none;
                z-index: 1000;
            `;

            const selectedContainer = document.createElement('div');
            selectedContainer.style.cssText = `
                display: flex;
                flex-wrap: wrap;
                gap: 6px;
                margin-top: 6px;
            `;

            let selectedIndex = -1;
            let filteredOptions = [];

            function updateSelected() {
                selectedContainer.innerHTML = '';
                selectedValues.forEach(value => {
                    const tag = document.createElement('span');
                    tag.className = 'selected-tag';
                    tag.style.cssText = `
                        background: #0078d4;
                        color: white;
                        padding: 4px 10px;
                        border-radius: 16px;
                        font-size: 12px;
                        display: inline-flex;
                        align-items: center;
                        gap: 6px;
                    `;
                    tag.textContent = value;

                    const remove = document.createElement('span');
                    remove.textContent = '×';
                    remove.style.cssText = 'cursor: pointer; font-weight: bold; font-size: 14px;';
                    remove.onclick = () => {
                        const index = selectedValues.indexOf(value);
                        if (index > -1) {
                            selectedValues.splice(index, 1);
                            updateSelected();
                        }
                    };
                    tag.appendChild(remove);
                    selectedContainer.appendChild(tag);
                });
            }

            function showDropdown(options) {
                dropdown.innerHTML = '';
                dropdown.style.display = 'block';
                filteredOptions = options;
                selectedIndex = -1;

                options.forEach((option, index) => {
                    const item = document.createElement('div');
                    item.textContent = option;
                    item.style.cssText = `
                        padding: 10px;
                        cursor: pointer;
                        border-bottom: 1px solid #333;
                        color: #fff;
                        font-size: 14px;
                    `;
                    item.dataset.index = index;

                    item.onmouseenter = () => {
                        clearSelection();
                        item.style.background = '#333';
                        selectedIndex = index;
                    };

                    item.onmouseleave = () => {
                        item.style.background = '#1a1a1a';
                    };

                    item.onclick = () => selectOption(option);
                    dropdown.appendChild(item);
                });
            }

            function clearSelection() {
                dropdown.querySelectorAll('div').forEach(item => {
                    item.style.background = '#1a1a1a';
                });
            }

            function updateSelection() {
                clearSelection();
                if (selectedIndex >= 0 && selectedIndex < filteredOptions.length) {
                    const item = dropdown.querySelector(`[data-index="${selectedIndex}"]`);
                    if (item) {
                        item.style.background = '#333';
                        item.scrollIntoView({ block: 'nearest' });
                    }
                }
            }

            function selectOption(option) {
                if (!selectedValues.includes(option)) {
                    selectedValues.push(option);
                    updateSelected();
                    onSelect(selectedValues);
                }
                input.value = '';
                dropdown.style.display = 'none';
                selectedIndex = -1;
            }

            input.oninput = () => {
                const value = input.value.toLowerCase();
                if (value.length === 0) {
                    dropdown.style.display = 'none';
                    return;
                }

                const filtered = options.filter(option =>
                    option.toLowerCase().includes(value) && !selectedValues.includes(option)
                );
                showDropdown(filtered);
            };

            input.onkeydown = (e) => {
                if (dropdown.style.display === 'none') return;

                switch (e.key) {
                    case 'ArrowDown':
                        e.preventDefault();
                        selectedIndex = Math.min(selectedIndex + 1, filteredOptions.length - 1);
                        updateSelection();
                        break;
                    case 'ArrowUp':
                        e.preventDefault();
                        selectedIndex = Math.max(selectedIndex - 1, -1);
                        updateSelection();
                        break;
                    case 'Enter':
                        e.preventDefault();
                        if (selectedIndex >= 0 && selectedIndex < filteredOptions.length) {
                            selectOption(filteredOptions[selectedIndex]);
                        }
                        break;
                    case 'Escape':
                        dropdown.style.display = 'none';
                        selectedIndex = -1;
                        break;
                }
            };

            input.onblur = (e) => {
                // Delay hiding to allow clicks on dropdown items
                setTimeout(() => {
                    if (!dropdown.contains(document.activeElement)) {
                        dropdown.style.display = 'none';
                    }
                }, 200);
            };

            container.appendChild(input);
            container.appendChild(dropdown);
            container.appendChild(selectedContainer);

            updateSelected();
            return container;
        }
        // Create settings modal
        function createSettingsModal() {
            const modal = document.createElement('div');
            modal.id = 'streaming-settings-modal';
            modal.style.cssText = `
                position: fixed;
                top: 0;
                left: 0;
                width: 100%;
                height: 100%;
                background: rgba(0,0,0,0.85);
                display: none;
                z-index: 10000;
                align-items: center;
                justify-content: center;
            `;

            const content = document.createElement('div');
            content.style.cssText = `
                background: #181818;
                padding: 20px;
                border-radius: 8px;
                max-width: 500px;
                width: 90%;
                max-height: 80vh;
                overflow-y: auto;
                color: #fff;
                border: 1px solid #333;
                box-shadow: 0 8px 32px rgba(0,0,0,0.5);
            `;

            content.innerHTML = `
                <h3 style="margin-top: 0; margin-bottom: 16px; color: #fff; font-size: 18px; font-weight: bolder;">Search Settings</h3>

                <div style="margin-bottom: 16px;">
                    <label style="display: block; margin-bottom: 6px; font-weight: 600; color: #ccc;">Default Search Country</label>
                    <select id="region-select" style="width: 100%; padding: 12px; border: 1px solid #444; border-radius: 6px; background: #2a2a2a; color: #fff; font-size: 14px;">
                        ${Object.entries(availableRegions).map(([code, name]) =>
                            `<option value="${code}" ${code === userRegion ? 'selected' : ''}>${name}</option>`
                        ).join('')}
                    </select>
                </div>

                <div style="margin-bottom: 16px;">
                    <label style="display: block; margin-bottom: 5px; font-weight: 600; color: #ccc;">Search Other Countries (leave empty to use default)</label>
                    <div id="regions-autocomplete"></div>
                </div>

               <div style="margin-bottom: 16px;">
                    <label style="display: block; margin-bottom: 6px; font-weight: 600; color: #ccc;">Providers (leave empty to show all available)</label>
                    <div id="services-autocomplete"></div>
                </div>

                <div style="display: flex; gap: 12px; justify-content: flex-end;">
                    <button id="cancel-settings" style="padding: 10px 18px; border: 1px solid #444; background: #2a2a2a; color: #fff; border-radius: 6px; cursor: pointer; font-size: 14px;">Cancel</button>
                    <button id="save-settings" style="padding: 10px 18px; border: none; background: #0078d4; color: white; border-radius: 6px; cursor: pointer; font-size: 14px;">Save</button>
                </div>
            `;

            modal.appendChild(content);
            document.body.appendChild(modal);

            // Add autocomplete for regions
            const regionsContainer = content.querySelector('#regions-autocomplete');
            const regionOptions = Object.entries(availableRegions).map(([code, name]) => `${name} (${code})`);
            const regionsAutocomplete = createAutocompleteInput(
                'Type to add countries...',
                regionOptions,
                userRegions.map(code => `${availableRegions[code] || code} (${code})`),
                (selected) => {}
            );
            regionsContainer.appendChild(regionsAutocomplete);

            // Add autocomplete for services
            const servicesContainer = content.querySelector('#services-autocomplete');
            const servicesAutocomplete = createAutocompleteInput(
                'Type to add providers...',
                availableProviders,
                userServices.slice(),
                (selected) => {}
            );
            servicesContainer.appendChild(servicesAutocomplete);

            document.getElementById('cancel-settings').onclick = () => {
                modal.style.display = 'none';
            };

            document.getElementById('save-settings').onclick = () => {
                userRegion = document.getElementById('region-select').value;

                // Get selected regions from autocomplete
                const selectedRegions = [];
                regionsContainer.querySelectorAll('.selected-tag').forEach(tag => {
                    const text = tag.textContent.replace('×', '').trim();
                    const match = text.match(/\(([A-Z]{2})\)$/);
                    if (match) {
                        selectedRegions.push(match[1]);
                    }
                });
                userRegions = selectedRegions;

                // Get selected services from autocomplete
                const selectedServices = [];
                servicesContainer.querySelectorAll('.selected-tag').forEach(tag => {
                    selectedServices.push(tag.textContent.replace('×', '').trim());
                });
                userServices = selectedServices;

                modal.style.display = 'none';
                localStorage.setItem('streaming-settings', JSON.stringify({
                    region: userRegion,
                    regions: userRegions,
                    services: userServices
                }));
            };

            // Close on backdrop click
            modal.onclick = (e) => {
                if (e.target === modal) {
                    modal.style.display = 'none';
                }
            };
        }

        // Load saved settings
        function loadSettings() {
            const saved = localStorage.getItem('streaming-settings');
            if (saved) {
                try {
                    const settings = JSON.parse(saved);
                    userRegion = settings.region || DEFAULT_REGION;
                    userRegions = settings.regions || [];
                    userServices = settings.services || [];
                } catch (e) {
                    console.log('🪼 Jellyfin Enhanced: 🎬 Jellyfin Elsewhere: Error loading settings:', e);
                }
            }
        }

        function createServiceBadge(service, tmdbId, mediaType) {
            const badge = document.createElement('div');
            badge.style.cssText = `
                display: inline-flex;
                align-items: center;
                padding: 6px 10px;
                margin: 3px 5px 3px 0;
                border-radius: 8px;
                font-size: 13px;
                font-weight: 500;
                color: #fff;
                white-space: nowrap;
                transition: all 500ms ease;
                background: rgba(255, 255, 255, 0.1);
                border: 1px solid rgba(255, 255, 255, 0.2);
                backdrop-filter: blur(10px);
            `;

            const logo = document.createElement('img');
            logo.src = `https://image.tmdb.org/t/p/w92${service.logo_path}`;
            logo.alt = service.provider_name;
            logo.style.cssText = `
                width: 20px;
                height: 20px;
                margin-right: 8px;
                object-fit: contain;
                border-radius: 4px;
            `;

            logo.onerror = () => logo.style.display = 'none';
            badge.appendChild(logo);

            const text = document.createElement('span');
            text.textContent = service.provider_name;
            badge.appendChild(text);

            // Hover effects
            badge.onmouseenter = () => {
                badge.style.transform = 'translateY(-2px)';
                badge.style.background = 'rgba(255, 255, 255, 0.2)';
                badge.style.boxShadow = '0 4px 12px rgba(0, 0, 0, 0.3)';
            };

            badge.onmouseleave = () => {
                badge.style.transform = 'translateY(0)';
                badge.style.background = 'rgba(255, 255, 255, 0.1)';
                badge.style.boxShadow = 'none';
            };

            return badge;
        }

        // Fetch streaming data
        function fetchStreamingData(tmdbId, mediaType, callback) {
            if (!TMDB_API_KEY) {
                callback('Please configure your TMDB API Key in the plugin settings');
                return;
            }

            const url = `https://api.themoviedb.org/3/${mediaType}/${tmdbId}/watch/providers?api_key=${TMDB_API_KEY}`;

            fetch(url)
                .then(response => {
                    if (response.ok) {
                        return response.json();
                    } else {
                        throw new Error(`API Error: ${response.status}`);
                    }
                })
                .then(data => callback(null, data))
                .catch(error => callback(error.message || 'Network error'));
        }

        // Process streaming data for default region (auto-load)
        function processDefaultRegionData(data, tmdbId, mediaType) {
            const regionData = data.results[DEFAULT_REGION];

            const container = document.createElement('div');
            container.style.cssText = `
                margin: 10px 0;
                padding: 12px;
                background: rgba(0, 0, 0, 0.2);
                border-radius: 8px;
                border: 1px solid rgba(255, 255, 255, 0.1);
                backdrop-filter: blur(10px);
                position: relative;
            `;

            // Create header with title and controls
            const header = document.createElement('div');
            header.style.cssText = `
                display: flex;
                justify-content: space-between;
                align-items: center;
                margin-bottom: 10px;
            `;

            // Create clickable title that links to JustWatch
            const title = document.createElement('a');

            // Check if services are available in default region
            const hasServices = regionData && regionData.flatrate && regionData.flatrate.length > 0;

            if (hasServices) {
                title.textContent = `Also available in ${availableRegions[DEFAULT_REGION] || DEFAULT_REGION} on:`;
            } else {
                title.textContent = `Not available on any streaming services in ${availableRegions[DEFAULT_REGION] || DEFAULT_REGION}`;
            }

            title.style.cssText = `
                font-weight: 600;
                font-size: 14px;
                text-decoration: none;
                cursor: pointer;
                color: #fff;
                flex: 1;
            `;

            // Add JustWatch link if available
            if (regionData && regionData.link) {
                title.href = regionData.link;
                title.target = '_blank';
                title.title = 'View on JustWatch';
            }

             // Create controls container
            const controls = document.createElement('div');
            controls.style.cssText = `
                display: flex;
                gap: 8px;
                align-items: center;
            `;

            // Search button with Material Icon
            const searchButton = document.createElement('button');
            const searchIcon = createMaterialIcon('search', '16px');
            searchButton.appendChild(searchIcon);
            searchButton.appendChild(document.createTextNode(''));

            searchButton.style.cssText = `
                display: flex;
                align-items: center;
                gap: 6px;
                background: rgba(255, 255, 255, 0.1);
                color: #fff;
                border: 1px solid rgba(255, 255, 255, 0.2);
                padding: 6px 12px;
                border-radius: 4px;
                font-size: 12px;
                font-weight: 500;
                cursor: pointer;
                transition: all 500ms ease;
            `;

            searchButton.onmouseenter = () => {
                searchButton.style.background = 'rgba(255, 255, 255, 0.2)';
            };

            searchButton.onmouseleave = () => {
                searchButton.style.background = 'rgba(255, 255, 255, 0.1)';
            };

            // Settings button with Material Icon
            const settingsButton = document.createElement('button');
            const settingsIcon = createMaterialIcon('settings', '16px');
            settingsButton.appendChild(settingsIcon);

            settingsButton.title = 'Settings';
            settingsButton.style.cssText = `
                display: flex;
                align-items: center;
                justify-content: center;
                background: rgba(255, 255, 255, 0.1);
                color: #fff;
                border: 1px solid rgba(255, 255, 255, 0.2);
                padding: 6px;
                border-radius: 4px;
                cursor: pointer;
                transition: all 500ms ease;
                width: 28px;
                height: 28px;
            `;

            settingsButton.onmouseenter = () => {
                settingsButton.style.background = 'rgba(255, 255, 255, 0.2)';
            };

            settingsButton.onmouseleave = () => {
                settingsButton.style.background = 'rgba(255, 255, 255, 0.1)';
            };

            settingsButton.onclick = () => {
                const modal = document.getElementById('streaming-settings-modal');
                if (modal) {
                    modal.style.display = 'flex';
                }
            };

            controls.appendChild(searchButton);
            controls.appendChild(settingsButton);
            header.appendChild(title);
            header.appendChild(controls);
            container.appendChild(header);

            // Only show services if they exist
            if (hasServices) {
                // Filter services based on DEFAULT_PROVIDERS
                let services = regionData.flatrate;
                if (DEFAULT_PROVIDERS.length > 0) {
                    services = services.filter(service =>
                        DEFAULT_PROVIDERS.includes(service.provider_name)
                    );
                }

                // Apply ignore list using regular expressions
                if (IGNORE_PROVIDERS.length > 0) {
                    try {
                        // 'i' for case-insensitive
                        const ignorePatterns = IGNORE_PROVIDERS.map(pattern => new RegExp(pattern, 'i'));
                        services = services.filter(service =>
                            !ignorePatterns.some(regex => regex.test(service.provider_name))
                        );
                    } catch (e) {
                        console.error('🪼 Jellyfin Enhanced: 🎬 Jellyfin Elsewhere: Invalid regex in IGNORE_PROVIDERS.', e);
                    }
                }

                if (services.length === 0) {
                    const noServices = document.createElement('div');
                    noServices.textContent = DEFAULT_PROVIDERS.length > 0
                        ? 'No configured services available'
                        : 'Not available on any streaming services';
                    noServices.style.cssText = 'color: #999; font-size: 13px; margin-bottom: 12px;';
                    container.appendChild(noServices);
                } else {
                    const servicesContainer = document.createElement('div');
                    servicesContainer.style.cssText = 'display: flex; flex-wrap: wrap; gap: 4px; margin-bottom: 12px;';

                    services.forEach(service => {
                        servicesContainer.appendChild(createServiceBadge(service, tmdbId, mediaType));
                    });

                    container.appendChild(servicesContainer);
                }
            }

            // Create manual result container for search results
            const resultContainer = document.createElement('div');
            resultContainer.id = 'streaming-result-container';
            container.appendChild(resultContainer);

            // Add click handler for manual lookup (multiple regions)
            searchButton.onclick = () => {
                searchButton.disabled = true;
                searchButton.innerHTML = '';
                const loadingIcon = createMaterialIcon('refresh', '16px');
                loadingIcon.style.animation = 'spin 1s linear infinite';
                searchButton.appendChild(loadingIcon);
                searchButton.appendChild(document.createTextNode(' Searching...'));
                searchButton.style.opacity = '0.7';
                resultContainer.innerHTML = '';

                // Add spinning animation
                const style = document.createElement('style');
                style.textContent = `
                    @keyframes spin {
                        0% { transform: rotate(0deg); }
                        100% { transform: rotate(360deg); }
                    }
                `;
                if (!document.querySelector('style[data-jellyfin-elsewhere]')) {
                    style.setAttribute('data-jellyfin-elsewhere', 'true');
                    document.head.appendChild(style);
                }

                fetchStreamingData(tmdbId, mediaType, (error, data) => {
                    searchButton.disabled = false;
                    searchButton.innerHTML = '';
                    const searchIcon = createMaterialIcon('search', '16px');
                    searchButton.appendChild(searchIcon);
                    searchButton.appendChild(document.createTextNode(''));
                    searchButton.style.opacity = '1';

                    if (error) {
                        resultContainer.innerHTML = `<div style="color: #ff6b6b; font-size: 13px; margin-top: 8px;">Error: ${error}</div>`;
                        return;
                    }

                    // Show results for multiple regions
                    const regionsToSearch = userRegions.length > 0 ? userRegions : [userRegion];

                    let hasAnyResults = false;
                    const unavailableRegions = [];

                    regionsToSearch.forEach((region, index) => {
                        const regionData = data.results[region];
                        const hasServices = regionData && regionData.flatrate && regionData.flatrate.length > 0;

                        if (hasServices) {
                            // Filter services based on user preferences
                            let services = regionData.flatrate;
                            if (userServices.length > 0) {
                                services = services.filter(service =>
                                    userServices.includes(service.provider_name)
                                );
                            }

                            if (services.length > 0) {
                                hasAnyResults = true;
                                const regionResult = processRegionData(data, tmdbId, mediaType, region, true);
                                if (regionResult) {
                                    if (index > 0 || unavailableRegions.length > 0) {
                                        regionResult.style.marginTop = '6px';
                                    }
                                    resultContainer.appendChild(regionResult);
                                }
                            } else {
                                unavailableRegions.push(region);
                            }
                        } else {
                            unavailableRegions.push(region);
                        }
                    });

                    // Show unavailable regions first if there are any
                    if (unavailableRegions.length > 0) {
                        const unavailableContainer = createUnavailableRegionsDisplay(unavailableRegions);
                        resultContainer.insertBefore(unavailableContainer, resultContainer.firstChild);
                    }

                    // If no results found anywhere, show a general message
                    if (!hasAnyResults && unavailableRegions.length === 0) {
                        const noServices = document.createElement('div');
                        noServices.style.cssText = 'color: #6c757d; font-size: 13px; margin-top: 8px;';
                        noServices.textContent = `No streaming services available in selected regions`;
                        resultContainer.appendChild(noServices);
                    }
                });
            };

            return container;
        }

        // Create display for unavailable regions
        function createUnavailableRegionsDisplay(unavailableRegions) {
            const container = document.createElement('div');
            container.style.cssText = `
                margin: 0 0 6px 0;
                padding: 12px;
                border-radius: 8px;
                border: 1px solid rgba(139, 19, 19, 0.6);
                background: rgba(139, 19, 19, 0.3);
                backdrop-filter: blur(10px);
                position: relative;
            `;

            // Create header with title and close button
            const header = document.createElement('div');
            header.style.cssText = `
                display: flex;
                justify-content: space-between;
                align-items: center;
                margin-bottom: 0;
            `;

            const title = document.createElement('div');
            const regionNames = unavailableRegions.map(region => availableRegions[region] || region);
            const regionText = regionNames.length === 1 ? regionNames[0] :
                              regionNames.length === 2 ? regionNames.join(' and ') :
                              regionNames.slice(0, -1).join(', ') + ' and ' + regionNames[regionNames.length - 1];

            title.textContent = `Not available on any streaming services in ${regionText}`;
            title.style.cssText = `
                font-weight: 600;
                font-size: 14px;
                color: rgb(255, 20, 20);
                flex: 1;
            `;

            // Create close button
            const closeButton = document.createElement('button');
            const closeIcon = createMaterialIcon('close', '16px');
            closeButton.appendChild(closeIcon);
            closeButton.title = 'Close';
            closeButton.style.cssText = `
                display: flex;
                align-items: center;
                justify-content: center;
                background: rgba(255, 255, 255, 0.1);
                color: #fff;
                border: 1px solid rgba(255, 255, 255, 0.2);
                padding: 6px;
                border-radius: 4px;
                cursor: pointer;
                transition: all 500ms ease;
                width: 28px;
                height: 28px;
            `;

            closeButton.onmouseenter = () => {
                closeButton.style.background = 'rgba(255, 0, 0, 0.2)';
                closeButton.style.borderColor = 'rgba(255, 0, 0, 0.3)';
            };

            closeButton.onmouseleave = () => {
                closeButton.style.background = 'rgba(255, 255, 255, 0.1)';
                closeButton.style.borderColor = 'rgba(255, 255, 255, 0.2)';
            };

            closeButton.onclick = () => {
                container.remove();
            };

            header.appendChild(title);
            header.appendChild(closeButton);
            container.appendChild(header);

            return container;
        }

        // Process streaming data for a specific region
        function processRegionData(data, tmdbId, mediaType, region, showAvailable = false) {
            const regionData = data.results[region];
            if (!regionData || !regionData.flatrate) {
                return null;
            }

            // Filter services based on user preferences
            const services = regionData.flatrate.filter(service =>
                userServices.length === 0 || userServices.includes(service.provider_name)
            );

            // Don't show container if no services match filters
            if (services.length === 0) {
                return null;
            }

            const container = document.createElement('div');
            container.style.cssText = `
                margin: 10px 0 0 0;
                padding: 12px;
                background: rgba(0, 0, 0, 0.3);
                border-radius: 8px;
                border: 1px solid rgba(255, 255, 255, 0.1);
                backdrop-filter: blur(10px);
                position: relative;
            `;

            // Create header with title and close button
            const header = document.createElement('div');
            header.style.cssText = `
                display: flex;
                justify-content: space-between;
                align-items: center;
                margin-bottom: 10px;
            `;

            // Create clickable title that links to JustWatch
            const title = document.createElement('a');
            title.textContent = `Available in ${availableRegions[region] || region} on:`;
            title.style.cssText = `
                font-weight: 600;
                font-size: 14px;
                text-decoration: none;
                cursor: pointer;
                color: #fff;
                flex: 1;
            `;

            // Add JustWatch link if available and enabled
            if (regionData.link) {
                title.href = regionData.link;
                title.target = '_blank';
                title.title = 'View on JustWatch';
            }

            // Create close button
            const closeButton = document.createElement('button');
            const closeIcon = createMaterialIcon('close', '16px');
            closeButton.appendChild(closeIcon);
            closeButton.title = 'Close';
            closeButton.style.cssText = `
                display: flex;
                align-items: center;
                justify-content: center;
                background: rgba(255, 255, 255, 0.1);
                color: #fff;
                border: 1px solid rgba(255, 255, 255, 0.2);
                padding: 6px;
                border-radius: 4px;
                cursor: pointer;
                transition: all 500ms ease;
                width: 28px;
                height: 28px;
            `;

            closeButton.onmouseenter = () => {
                closeButton.style.background = 'rgba(255, 0, 0, 0.2)';
                closeButton.style.borderColor = 'rgba(255, 0, 0, 0.3)';
            };

            closeButton.onmouseleave = () => {
                closeButton.style.background = 'rgba(255, 255, 255, 0.1)';
                closeButton.style.borderColor = 'rgba(255, 255, 255, 0.2)';
            };

            closeButton.onclick = () => {
                container.remove();
            };

            header.appendChild(title);
            header.appendChild(closeButton);
            container.appendChild(header);

            const servicesContainer = document.createElement('div');
            servicesContainer.style.cssText = 'display: flex; flex-wrap: wrap; gap: 3px;';

            services.forEach(service => {
                servicesContainer.appendChild(createServiceBadge(service, tmdbId, mediaType));
            });

            container.appendChild(servicesContainer);

            return container;
        }

        // Auto-load streaming data on page load (default region only)
        function autoLoadStreamingData(tmdbId, mediaType, container) {
            fetchStreamingData(tmdbId, mediaType, (error, data) => {
                if (error) {
                    const errorDiv = document.createElement('div');
                    errorDiv.style.cssText = 'font-size: 13px; margin-top: 8px; color: #ff6b6b;';
                    errorDiv.textContent = `Error: ${error}`;
                    container.appendChild(errorDiv);
                    return;
                }

                // Show default region results automatically
                const defaultResult = processDefaultRegionData(data, tmdbId, mediaType);
                if (defaultResult) {
                    container.appendChild(defaultResult);
                }
            });
        }

        // Add buttons to detail pages
        function addStreamingLookup() {
            const detailSections = document.querySelectorAll('.detailSectionContent');

            detailSections.forEach(section => {
                // Skip if already processed
                if (section.querySelector('.streaming-lookup-container')) return;

                // Look for TMDB link to get ID and media type
                const tmdbLinks = section.querySelectorAll('a[href*="themoviedb.org"]');
                if (tmdbLinks.length === 0) return;

                const tmdbLink = tmdbLinks[0];
                const match = tmdbLink.href.match(/themoviedb\.org\/(movie|tv)\/(\d+)/);
                if (!match) return;

                const mediaType = match[1];
                const tmdbId = match[2];

                // Create container
                const container = document.createElement('div');
                container.className = 'streaming-lookup-container';
                container.style.cssText = 'margin: 16px 0;';

                // Auto-load streaming data for default region
                autoLoadStreamingData(tmdbId, mediaType, container);

                // Insert after external links or at the end
                const externalLinks = section.querySelector('.itemExternalLinks');
                if (externalLinks) {
                    externalLinks.parentNode.insertBefore(container, externalLinks.nextSibling);
                } else {
                    section.appendChild(container);
                }
            });
        }

        // Initialize
        loadRegionsAndProviders();
        loadSettings();

        // Wait for regions and providers to load before creating modal
        setTimeout(() => {
            createSettingsModal();
        }, 2000);

        // Scan for pages periodically
        setInterval(() => {
            addStreamingLookup();
        }, 2000);

        // Initial scan
        setTimeout(addStreamingLookup, 1000);

        console.log('🪼 Jellyfin Enhanced: 🎬 Jellyfin Elsewhere loaded!');
    }

    // Initialize the script
    waitForApiClientAndLoadConfig();

})();<|MERGE_RESOLUTION|>--- conflicted
+++ resolved
@@ -18,10 +18,8 @@
         RandomUnwatchedOnly: false,
         ShowFileSizes: false,
         RemoveContinueWatchingEnabled: false,
-<<<<<<< HEAD
         Shortcuts: [],
-=======
->>>>>>> 3452cd92
+
         // Jellyfin Elsewhere Settings (defaults)
         TMDB_API_KEY: '',
         DEFAULT_REGION: 'US', // Default region to show results for
