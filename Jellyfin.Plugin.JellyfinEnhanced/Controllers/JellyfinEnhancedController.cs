using Microsoft.AspNetCore.Mvc;
using System;
using System.Linq;
using System.Net.Http;
using System.Reflection;
using System.Text;
using System.Text.Json;
using System.Text.Json.Serialization;
using System.Threading.Tasks;
using System.Collections.Generic;
using Microsoft.AspNetCore.Http;

namespace Jellyfin.Plugin.JellyfinEnhanced.Controllers
{
    public class JellyseerrUser
    {
        [JsonPropertyName("id")]
        public int Id { get; set; }

        [JsonPropertyName("jellyfinUserId")]
        public string? JellyfinUserId { get; set; }
    }

    [Route("JellyfinEnhanced")]
    [ApiController]
    public class JellyfinEnhancedController : ControllerBase
    {
        private readonly IHttpClientFactory _httpClientFactory;
        private readonly Logger _logger;

        public JellyfinEnhancedController(IHttpClientFactory httpClientFactory, Logger logger)
        {
            _httpClientFactory = httpClientFactory;
            _logger = logger;
        }

        private async Task<string?> GetJellyseerrUserId(string jellyfinUserId)
        {
            var config = JellyfinEnhanced.Instance?.Configuration;
            if (config == null || string.IsNullOrEmpty(config.JellyseerrUrls) || string.IsNullOrEmpty(config.JellyseerrApiKey))
            {
                _logger.Warning("Jellyseerr configuration is missing. Cannot look up user ID.");
                return null;
            }

            _logger.Info($"Attempting to find Jellyseerr user for Jellyfin User ID: {jellyfinUserId}");
            var urls = config.JellyseerrUrls.Split(new[] { '\r', '\n' }, StringSplitOptions.RemoveEmptyEntries);
            var httpClient = _httpClientFactory.CreateClient();
            httpClient.DefaultRequestHeaders.Add("X-Api-Key", config.JellyseerrApiKey);

            foreach (var url in urls)
            {
                try
                {
                    var requestUri = $"{url.Trim().TrimEnd('/')}/api/v1/user?take=1000"; // Fetch all users to find a match
<<<<<<< HEAD
                    _logger.LogDebug("Requesting users from Jellyseerr URL: {Url}", requestUri);
=======
                    _logger.Info($"Requesting users from Jellyseerr URL: {requestUri}");
>>>>>>> 489f68db
                    var response = await httpClient.GetAsync(requestUri);

                    if (response.IsSuccessStatusCode)
                    {
                        var content = await response.Content.ReadAsStringAsync();
                        var usersResponse = JsonSerializer.Deserialize<JsonElement>(content);
                        if (usersResponse.TryGetProperty("results", out var usersArray))
                        {
                            var users = JsonSerializer.Deserialize<List<JellyseerrUser>>(usersArray.ToString());
                            _logger.Info($"Found {users?.Count ?? 0} users at {url.Trim()}");
                            var user = users?.FirstOrDefault(u => string.Equals(u.JellyfinUserId, jellyfinUserId, StringComparison.OrdinalIgnoreCase));
                            if (user != null)
                            {
                                _logger.Info($"Found Jellyseerr user ID {user.Id} for Jellyfin user ID {jellyfinUserId} at {url.Trim()}");
                                return user.Id.ToString();
                            }
                            else
                            {
                                _logger.Info($"No matching Jellyfin User ID found in the {users?.Count ?? 0} users from {url.Trim()}");
                            }
                        }
                    }
                    else
                    {
                        var errorContent = await response.Content.ReadAsStringAsync();
                        _logger.Warning($"Failed to fetch users from Jellyseerr at {url}. Status: {response.StatusCode}. Response: {errorContent}");
                    }
                }
                catch (Exception ex)
                {
                    _logger.Error($"Exception while trying to get Jellyseerr user ID from {url}: {ex.Message}");
                }
            }

            _logger.Warning($"Could not find a matching Jellyseerr user for Jellyfin User ID {jellyfinUserId} after checking all URLs.");
            return null;
        }

        private async Task<IActionResult> ProxyJellyseerrRequest(string apiPath, HttpMethod method, string? content = null)
        {
            var config = JellyfinEnhanced.Instance?.Configuration;
            if (config == null || !config.JellyseerrEnabled || string.IsNullOrEmpty(config.JellyseerrUrls) || string.IsNullOrEmpty(config.JellyseerrApiKey))
            {
                _logger.Warning("Jellyseerr integration is not configured or enabled.");
                return StatusCode(503, "Jellyseerr integration is not configured or enabled.");
            }

            var urls = config.JellyseerrUrls.Split(new[] { '\r', '\n' }, StringSplitOptions.RemoveEmptyEntries);
            var httpClient = _httpClientFactory.CreateClient();
            httpClient.DefaultRequestHeaders.Add("X-Api-Key", config.JellyseerrApiKey);

            string? jellyfinUserId = null;
            if (Request.Headers.TryGetValue("X-Jellyfin-User-Id", out var jellyfinUserIdValues))
            {
                jellyfinUserId = jellyfinUserIdValues.FirstOrDefault();
                if (string.IsNullOrEmpty(jellyfinUserId))
                {
                    _logger.Warning("Could not find Jellyfin User ID in request headers.");
                    return BadRequest(new { message = "Jellyfin User ID was not provided in the request." });
                }
                var jellyseerrUserId = await GetJellyseerrUserId(jellyfinUserId);

                if (string.IsNullOrEmpty(jellyseerrUserId))
                {
                    _logger.Warning($"Could not find a Jellyseerr user for Jellyfin user {jellyfinUserId}. Aborting request.");
                    return NotFound(new { message = "Current Jellyfin user is not linked to a Jellyseerr user." });
                }

                httpClient.DefaultRequestHeaders.Add("X-Api-User", jellyseerrUserId);
            }
            else
            {
                _logger.Warning("X-Jellyfin-User-Id header was not present in the request. Aborting.");
                return BadRequest(new { message = "Jellyfin User ID was not provided in the request." });
            }

            foreach (var url in urls)
            {
                var trimmedUrl = url.Trim();
                try
                {
                    var requestUri = $"{trimmedUrl.TrimEnd('/')}{apiPath}";
<<<<<<< HEAD
                    _logger.LogDebug("Proxying Jellyseerr request for user {JellyfinUserId} to: {RequestUri}", jellyfinUserId, requestUri);
=======
                    _logger.Info($"Proxying Jellyseerr request for user {jellyfinUserId} to: {requestUri}");
>>>>>>> 489f68db

                    var request = new HttpRequestMessage(method, requestUri);
                    if (content != null)
                    {
                        _logger.Info($"Request body: {content}");
                        request.Content = new StringContent(content, Encoding.UTF8, "application/json");
                    }

                    var response = await httpClient.SendAsync(request);
                    var responseContent = await response.Content.ReadAsStringAsync();

                    if (response.IsSuccessStatusCode)
                    {
                        _logger.Info($"Successfully received response from Jellyseerr for user {jellyfinUserId}. Status: {response.StatusCode}");
                        return Content(responseContent, "application/json");
                    }

<<<<<<< HEAD
                    _logger.LogWarning("Request to Jellyseerr for user {JellyfinUserId} failed. URL: {Url}, Status: {StatusCode}, Response: {ResponseContent}", jellyfinUserId, trimmedUrl, response.StatusCode, responseContent);
=======
                    _logger.Warning($"Request to Jellyseerr for user {jellyfinUserId} failed. URL: {trimmedUrl}, Status: {response.StatusCode}, Response: {responseContent}");
>>>>>>> 489f68db
                    // Try to parse the error as JSON, if it fails, create a new JSON error object.
                    try
                    {
                        JsonDocument.Parse(responseContent);
                        return StatusCode((int)response.StatusCode, responseContent);
                    }
                    catch (JsonException)
                    {
                        // The response was not valid JSON (e.g., HTML error page), so we create a standard error object.
                        var errorResponse = new { message = $"Upstream error from Jellyseerr: {response.ReasonPhrase}" };
                        return StatusCode((int)response.StatusCode, errorResponse);
                    }
                }
                catch (Exception ex)
                {
                    _logger.Error($"Failed to connect to Jellyseerr URL for user {jellyfinUserId}: {trimmedUrl}. Error: {ex.Message}");
                }
            }

            return StatusCode(500, "Could not connect to any configured Jellyseerr instance.");
        }

        [HttpGet("jellyseerr/status")]
        public async Task<IActionResult> GetJellyseerrStatus()
        {
            var config = JellyfinEnhanced.Instance?.Configuration;
            if (config == null || !config.JellyseerrEnabled || string.IsNullOrEmpty(config.JellyseerrApiKey) || string.IsNullOrEmpty(config.JellyseerrUrls))
            {
                return Ok(new { active = false });
            }

            var urls = config.JellyseerrUrls.Split(new[] { '\r', '\n' }, StringSplitOptions.RemoveEmptyEntries);
            var httpClient = _httpClientFactory.CreateClient();
            httpClient.DefaultRequestHeaders.Add("X-Api-Key", config.JellyseerrApiKey);

            foreach (var url in urls)
            {
                try
                {
                    var response = await httpClient.GetAsync($"{url.Trim().TrimEnd('/')}/api/v1/status");
                    if (response.IsSuccessStatusCode)
                    {
                        _logger.Info($"Successfully connected to Jellyseerr at {url}. Status is active.");
                        return Ok(new { active = true });
                    }
                }
                catch
                {
                    // Ignore and try next URL
                }
            }

            _logger.Warning("Could not establish a connection with any configured Jellyseerr URL. Status is inactive.");
            return Ok(new { active = false });
        }

        [HttpGet("jellyseerr/validate")]
        public async Task<IActionResult> ValidateJellyseerr([FromQuery] string url, [FromQuery] string apiKey)
        {
            if (string.IsNullOrWhiteSpace(url) || string.IsNullOrWhiteSpace(apiKey))
                return BadRequest(new { ok = false, message = "Missing url or apiKey" });

            var http = _httpClientFactory.CreateClient();
            http.DefaultRequestHeaders.Clear();
            http.DefaultRequestHeaders.Add("X-Api-Key", apiKey);

            try
            {
                var resp = await http.GetAsync($"{url.TrimEnd('/')}/api/v1/status");
                if (resp.IsSuccessStatusCode)
                    return Ok(new { ok = true });

                return StatusCode((int)resp.StatusCode, new { ok = false, message = "Status check failed" });
            }
            catch (Exception ex)
            {
                _logger.Warning($"Jellyseerr validate failed for {url}: {ex.Message}");
                return StatusCode(502, new { ok = false, message = "Unable to reach Jellyseerr" });
            }
        }

        [HttpGet("jellyseerr/user-status")]
        public async Task<IActionResult> GetJellyseerrUserStatus()
        {
            // First check active status
            var activeResult = await GetJellyseerrStatus() as OkObjectResult;
            bool active = false;
            if (activeResult?.Value is not null)
            {
                var json = JsonSerializer.Serialize(activeResult.Value);
                using var doc = JsonDocument.Parse(json);
                if (doc.RootElement.TryGetProperty("active", out var a))
                    active = a.GetBoolean();
            }
            if (!active) return Ok(new { active = false, userFound = false });

            // Get Jellyfin user id from header
            if (!Request.Headers.TryGetValue("X-Jellyfin-User-Id", out var jellyfinUserIdValues))
                return Ok(new { active = true, userFound = false });

            var jellyfinUserId = jellyfinUserIdValues.FirstOrDefault();
            if (string.IsNullOrEmpty(jellyfinUserId))
            {
                return Ok(new { active = true, userFound = false });
            }
            var jellyseerrUserId = await GetJellyseerrUserId(jellyfinUserId);
            return Ok(new { active = true, userFound = !string.IsNullOrEmpty(jellyseerrUserId) });
        }


        [HttpGet("jellyseerr/search")]
        public Task<IActionResult> JellyseerrSearch([FromQuery] string query)
        {
            return ProxyJellyseerrRequest($"/api/v1/search?query={Uri.EscapeDataString(query)}", HttpMethod.Get);
        }

        [HttpPost("jellyseerr/request")]
        public async Task<IActionResult> JellyseerrRequest([FromBody] JsonElement requestBody)
        {
            return await ProxyJellyseerrRequest("/api/v1/request", HttpMethod.Post, requestBody.ToString());
        }

        [HttpGet("script")]
        public ActionResult GetMainScript() => GetScriptResource("js/plugin.js");
        [HttpGet("js/{**path}")]
        public ActionResult GetScript(string path) => GetScriptResource($"js/{path}");
        [HttpGet("version")]
        public ActionResult GetVersion() => Content(JellyfinEnhanced.Instance?.Version.ToString() ?? "unknown");

        [HttpGet("public-config")]
        public ActionResult GetPublicConfig()
        {
            var config = JellyfinEnhanced.Instance?.Configuration;
            if (config == null)
            {
                return StatusCode(503);
            }

            return new JsonResult(new
            {
                // Jellyfin Enhanced Settings
                config.ClearBookmarksDelay,
                config.ToastDuration,
                config.HelpPanelAutocloseDelay,
                config.AutoskipInterval,

                // Jellyfin Elsewhere Settings
                config.TMDB_API_KEY,
                config.DEFAULT_REGION,
                config.DEFAULT_PROVIDERS,
                config.IGNORE_PROVIDERS,
                config.ClearLocalStorageTimestamp,

                // Default User Settings
                config.AutoPauseEnabled,
                config.AutoResumeEnabled,
                config.AutoPipEnabled,
                config.AutoSkipIntro,
                config.AutoSkipOutro,
                config.RandomButtonEnabled,
                config.RandomIncludeMovies,
                config.RandomIncludeShows,
                config.RandomUnwatchedOnly,
                config.ShowFileSizes,
                config.RemoveContinueWatchingEnabled,
                config.ShowAudioLanguages,
                config.Shortcuts,

                // Jellyseerr Search Settings
                config.JellyseerrEnabled
            });
        }
        private ActionResult GetScriptResource(string resourcePath)
        {
            var stream = Assembly.GetExecutingAssembly().GetManifestResourceStream($"Jellyfin.Plugin.JellyfinEnhanced.{resourcePath.Replace('/', '.')}");
            return stream == null ? NotFound() : new FileStreamResult(stream, "application/javascript");
        }
    }
}<|MERGE_RESOLUTION|>--- conflicted
+++ resolved
@@ -52,12 +52,8 @@
             {
                 try
                 {
-                    var requestUri = $"{url.Trim().TrimEnd('/')}/api/v1/user?take=1000"; // Fetch all users to find a match
-<<<<<<< HEAD
-                    _logger.LogDebug("Requesting users from Jellyseerr URL: {Url}", requestUri);
-=======
+                    var requestUri = $"{url.Trim().TrimEnd('/').TrimEnd('/')}/api/v1/user?take=1000"; // Fetch all users to find a match
                     _logger.Info($"Requesting users from Jellyseerr URL: {requestUri}");
->>>>>>> 489f68db
                     var response = await httpClient.GetAsync(requestUri);
 
                     if (response.IsSuccessStatusCode)
@@ -139,12 +135,8 @@
                 var trimmedUrl = url.Trim();
                 try
                 {
-                    var requestUri = $"{trimmedUrl.TrimEnd('/')}{apiPath}";
-<<<<<<< HEAD
-                    _logger.LogDebug("Proxying Jellyseerr request for user {JellyfinUserId} to: {RequestUri}", jellyfinUserId, requestUri);
-=======
+                    var requestUri = $"{trimmedUrl.TrimEnd('/').TrimEnd('/')}{apiPath}";
                     _logger.Info($"Proxying Jellyseerr request for user {jellyfinUserId} to: {requestUri}");
->>>>>>> 489f68db
 
                     var request = new HttpRequestMessage(method, requestUri);
                     if (content != null)
@@ -162,11 +154,7 @@
                         return Content(responseContent, "application/json");
                     }
 
-<<<<<<< HEAD
-                    _logger.LogWarning("Request to Jellyseerr for user {JellyfinUserId} failed. URL: {Url}, Status: {StatusCode}, Response: {ResponseContent}", jellyfinUserId, trimmedUrl, response.StatusCode, responseContent);
-=======
                     _logger.Warning($"Request to Jellyseerr for user {jellyfinUserId} failed. URL: {trimmedUrl}, Status: {response.StatusCode}, Response: {responseContent}");
->>>>>>> 489f68db
                     // Try to parse the error as JSON, if it fails, create a new JSON error object.
                     try
                     {
