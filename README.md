# Jellyfin Enhanced

<p align="center">
  <img src="https://img.shields.io/github/last-commit/n00bcodr/Jellyfish/main?logo=semantic-release&logoColor=white&label=Last%20Updated&labelColor=black&color=AA5CC3&cacheSeconds=3600" alt="Last Updated">
  <img src="https://img.shields.io/github/commit-activity/w/n00bcodr/Jellyfish?logo=git&label=Commit%20Activity&labelColor=black&color=00A4DC&cacheSeconds=600" alt="Commit Activity">
  <img src="https://img.shields.io/badge/Jellyfin%20Version-10.10.7-AA5CC3?logo=jellyfin&logoColor=00A4DC&labelColor=black" alt="Jellyfin Version">
</p>
<br>

An script that adds powerful keyboard shortcuts, customizable subtitle styling, smart auto-pause features, and random item button to Jellyfin's web interface.

<img src="panel_jellyfish.gif" alt="Panel with Jellyfish Theme" width="90%" align="center"/>

<br><details>
<summary style="font-size: 1em; font-weight: 600;">Jellyfin Enhanced with Default Theme</summary>
<br>
<img src="panel.gif" width="800"/>
</details><br>

## ✨ Features

### 🔧 Configuration
The script now includes a `CONFIG` section at the top, allowing you to easily customize timings without editing the core logic:
- **Update Checks**: Set how often the script checks for new versions.
- **Hotkey Delays**: Adjust the hold duration for actions like clearing all bookmarks.
- **Toast Notifications**: Change how long on-screen messages appear.
- **Panel Timers**: Modify delays for menus and other interface elements.

### ⌨️ Keyboard Shortcuts

| Key | Action | Context |
| :--- | :--- | :--- |
| **`?`** | Show/hide the settings & hotkey panel | Global |
| **`/`** | Focus the search bar | Global |
| **`Shift`** + **`H`** | Go to the Jellyfin Home Page | Global |
| **`D`** | Go to the Dashboard | Global |
| **`Q`** | Go to Quick Connect | Global |
| **`R`** | Play a random item from your library | Global |
| **Hold `Shift`** + **`B`** | Clear all saved bookmarks (3-second hold) | Global |
| :--- | :--- | :--- |
| **`A`** | Cycle through aspect ratios (Auto → Cover → Fill) | Player |
| **`I`** | Show playback info (stats overlay) | Player |
| **`S`** | Show the subtitle selection menu | Player |
| **`C`** | Cycle through available subtitle tracks | Player |
| **`V`** | Cycle through available audio tracks | Player |
| **`N`** | Activate the "Skip Intro" button if visible | Player |
| **`B`** | Bookmark the current playback time | Player |
| **`Shift`** + **`B`** | Go to the saved bookmark for the current item | Player |
| **`0`**-**`9`** | Jump to 0% - 90% of the video duration | Player |
| **`=`** / **`+`** | Increase playback speed | Player |
| **`-`** / **`_`** | Decrease playback speed | Player |
| **`R`** | Reset playback speed to normal (1.0x) | Player |

### 📝 Subtitle Settings
- **6 Style Presets**: Clean White, Classic Black Box, Netflix Style, Cinema Yellow, Soft Gray, High Contrast.
- **5 Font Sizes**: Tiny, Small, Normal, Large, Extra Large.
- **5 Font Families**: Default, Noto Sans, Sans Serif, Typewriter, Roboto.
- **Persistent Settings**: All choices are automatically saved and persist for the session.

### ⏯️ Smart Auto-Pause/Resume
- **Configurable Auto-Pause**: Automatically pause video when switching tabs.
- **Optional Auto-Resume**: Choose whether to resume playback upon returning to the tab.

### 🎲 Random Item Selection
- **Random Button**: Adds a "Random" button to the header for one-click access to a random item.
- **Configurable Item Types**: Choose to include Movies, Shows, or both.
- **Hotkey Support**: Press `R` (when not in the player) to instantly go to a random item.
- **Persistent Settings**: Your preferences are saved and remembered.

### 📦 Update System
- **Automatic Update Check**: Checks for new versions every 24 hours.
- **Manual Update Check**: Use the "Check Updates" button in the settings panel.
- **Update Notifications**: Get notified of new versions with links to release notes.

## 🔧 Installation

You can install the script using one of the methods below.

---

### **Method 1: Browser Extension (for Personal Use)**

*This method works only in your browser and is perfect for personal use.*

1.  **Install a userscript manager:**
    * [Tampermonkey](https://www.tampermonkey.net/) (Recommended)
    * [Violentmonkey](https://violentmonkey.github.io/)
    * [Greasemonkey](https://addons.mozilla.org/en-GB/firefox/addon/greasemonkey/) (Firefox)

2.  **Install the script:**

    [![Install Script](https://img.shields.io/badge/Install%20Script-blue?style=for-the-badge)](https://github.com/n00bcodr/Jellyfin-Enhanced/raw/main/jf_enhanced.user.js)

    > [!WARNING]
    > If you previously used `hotkeys.js`, please remove it from your userscripts to avoid conflicts.

---

### **Method 2: Plugin (Server-Wide)**

1.  Install the [Jellyfin JavaScript Injector Plugin](https://github.com/n00bcodr/Jellyfin-JavaScript-Injector) and reboot your Jellyfin server.
2.  Navigate to **Dashboard -> Plugins -> JavaScript Injector**.
3.  Click on "Add Script"
4.  Paste the contents of `jf_enhanced.user.js` into the script area.
<<<<<<< HEAD
   <br>
   OR <br>
   Paste the below code snippet to always pull the latest

    ```js
    (function() {
    'use strict';
    const scriptUrl = 'https://cdn.jsdelivr.net/gh/n00bcodr/Jellyfin-Enhanced@main/jf_enhanced.js';
    const script = document.createElement('script');
    script.src = scriptUrl;
    script.type = 'text/javascript';
    document.head.appendChild(script);
    })();
    ```
5.  Save and Refresh.



=======
5.  Save and Refresh.

>>>>>>> d1fe5478
> [!NOTE]
> **Clear your cache** if you do not see changes reflect.

---

### **Method 3: Direct Integration (Advanced, Server-Wide)**

*This method makes the enhancements available to all users on your server but requires direct file system access.*

1.  **Locate your Jellyfin web root directory:**
    * **Ubuntu/Debian**: `/usr/share/jellyfin/web/`
    * **Docker**: `/jellyfin/jellyfin-web/`
    * **Windows**: `C:\Program Files\Jellyfin\Server\jellyfin-web\`

2.  **Edit the `index.html` file:**
    ```bash
    sudo nano /usr/share/jellyfin/web/index.html
    ```

3.  **Add the script reference** before the closing `</head>` tag:
    ```html
    <script defer src="jf_enhanced.js"></script>
    ```

4.  **Download the script** into the web root directory:
    ```bash
    curl -o /usr/share/jellyfin/web/jf_enhanced.js [https://raw.githubusercontent.com/n00bcodr/jellyfin-enhanced/main/jf_enhanced.js](https://raw.githubusercontent.com/n00bcodr/jellyfin-enhanced/main/jf_enhanced.js)
    ```

5.  **Clear your browser cache** and reload Jellyfin.

---

## 🧪 Compatibility

**Tested and Verified:**
- Jellyfin `10.9.x`, `10.10.x`
- Chrome/Chromium browsers + Tampermonkey
- Firefox + Violentmonkey/Greasemonkey

## 📸 Screenshots

![Update Notification](https://raw.githubusercontent.com/n00bcodr/Jellyfin-Enhanced/main/update.png)


<br>
<details>
<summary style="font-size: 1.25em; font-weight: 600;">🎨 Custom Styling (For Any Theme)</summary>
<br>

While the script automatically themes itself with Jellyfish, you can apply your own custom look on any theme. The following CSS template can be used in a browser extension like Stylus to completely override the panel's appearance.

Sample styling

```css

    /*
    * ===================================================================
    * Universal Style Override for the Jellyfin Enhanced Panel if you are using
    * ===================================================================
    */

    /* Main Panel Container */
    #jellyfin-enhanced-panel {
    background: linear-gradient(135deg, #2c3e50, #1a2531) !important;
    border: 1px solid #567 !important;
    backdrop-filter: blur(5px) !important;
    color: #ecf0f1 !important;
    }

    /* Panel Header & Footer */
    #jellyfin-enhanced-panel > div:first-child,
    #jellyfin-enhanced-panel > div:last-child {
    background: rgba(0, 0, 0, 0.2) !important;
    border-color: rgba(136, 153, 170, 0.4) !important; /* Corresponds to #567 with opacity */
    }

    /* Main Title ("Jellyfin Enhanced") */
    #jellyfin-enhanced-panel div[style*="-webkit-background-clip: text"] {
    /* For gradient titles, otherwise use 'color' */
    background: linear-gradient(135deg, #1abc9c, #3498db) !important;
    -webkit-background-clip: text !important;
    -webkit-text-fill-color: transparent !important;
    }

    /* Section Headers (e.g., "Global", "Player") and Accent Color for Details */
    #jellyfin-enhanced-panel h3,
    #jellyfin-enhanced-panel details summary {
    color: #1abc9c !important;
    }

    /* Collapsible <details> sections background */
    #jellyfin-enhanced-panel details {
        background-color: rgba(0, 0, 0, 0.15) !important;
    }

    /* Keyboard Key Styling (<kbd>) */
    #jellyfin-enhanced-panel kbd {
    background: #34495e !important;
    color: #ecf0f1 !important;
    border-radius: 4px !important;
    border: 1px solid #2c3e50 !important;
    }

    /* Style for Toast Notifications (after script edit) */
    .jellyfin-enhanced-toast {
        background: linear-gradient(135deg, #1abc9c, #16a085) !important;
        color: white !important;
        border: 1px solid #1abc9c !important;
    }

```

</details>

## 📄 License

This project is licensed under the MIT License

---

<div align="center">

**Enjoying Jellyfin Enhanced?**

⭐ Star the repository | 🐛 Report issues | 💡 Suggest features

[GitHub Repository](https://github.com/n00bcodr/Jellyfin-Enhanced) • [Latest Release](https://github.com/n00bcodr/Jellyfin-Enhanced/releases)

</div><|MERGE_RESOLUTION|>--- conflicted
+++ resolved
@@ -102,7 +102,6 @@
 2.  Navigate to **Dashboard -> Plugins -> JavaScript Injector**.
 3.  Click on "Add Script"
 4.  Paste the contents of `jf_enhanced.user.js` into the script area.
-<<<<<<< HEAD
    <br>
    OR <br>
    Paste the below code snippet to always pull the latest
@@ -119,12 +118,6 @@
     ```
 5.  Save and Refresh.
 
-
-
-=======
-5.  Save and Refresh.
-
->>>>>>> d1fe5478
 > [!NOTE]
 > **Clear your cache** if you do not see changes reflect.
 
